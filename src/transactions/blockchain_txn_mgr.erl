--- conflicted
+++ resolved
@@ -483,22 +483,11 @@
             ok = cache_txn(TxnKey, Txn, TxnData#txn_data{recv_block_height = Height})
         end,
     lists:foreach(F, cached_txns()),
-<<<<<<< HEAD
-    case LedgerHeight > 10000 of
-        true ->
-            %% initialise submit_f and reject_f with current ledger value
-            {ok, N} = blockchain:config(?num_consensus_members, Ledger),
-            State#state{chain=Chain, cur_block_height = Height, submit_f = submit_f(N), reject_f = reject_f(N)};
-        false ->
-            State#state{chain=Chain, cur_block_height = Height}
-    end.
-=======
     %% initialise submit_f and reject_f with current ledger value
     {ok, N} = blockchain:config(?num_consensus_members, Ledger),
     %% cache current height
     ets:insert(?CACHE, {?CUR_HEIGHT, Height}),
     State#state{chain=Chain, cur_block_height = Height, submit_f = submit_f(N), reject_f = reject_f(N)}.
->>>>>>> edc710e9
 
 -spec handle_add_block_event({atom(), blockchain_block:hash(), boolean(),
                                 blockchain_ledger_v1:ledger()}, #state{}) -> {noreply, #state{}}.
