%%%-------------------------------------------------------------------
%% @doc
%% == Blockchain Transaction Assert Location ==
%% @end
%%%-------------------------------------------------------------------
-module(blockchain_txn_assert_location_v1).

-behavior(blockchain_txn).

-behavior(blockchain_json).
-include("blockchain_json.hrl").
-include("blockchain_txn_fees.hrl").
-include_lib("helium_proto/include/blockchain_txn_assert_location_v1_pb.hrl").
-include("blockchain_vars.hrl").
-include("blockchain_utils.hrl").

-export([
    new/4, new/5,
    hash/1,
    gateway/1,
    owner/1,
    payer/1,
    location/1,
    gateway_signature/1,
    owner_signature/1,
    payer_signature/1,
    nonce/1,
    staking_fee/1, staking_fee/2,
    fee/1, fee/2,
    fee_payer/2,
    sign_request/2,
    sign_payer/2,
    sign/2,
    is_valid_owner/1,
    is_valid_gateway/1,
    is_valid_location/2,
    is_valid_payer/1,
    is_valid/2,
    absorb/2,
    calculate_fee/2, calculate_fee/5, calculate_staking_fee/2, calculate_staking_fee/5,
    print/1,
    to_json/2
]).

-ifdef(TEST).
-include_lib("eunit/include/eunit.hrl").
-endif.

-type location() :: h3:h3index().
-type txn_assert_location() :: #blockchain_txn_assert_location_v1_pb{}.
-export_type([txn_assert_location/0]).

%%--------------------------------------------------------------------
%% @doc
%% @end
%%--------------------------------------------------------------------
-spec new(Gateway :: libp2p_crypto:pubkey_bin(),
          Owner :: libp2p_crypto:pubkey_bin(),
          Location :: location(),
          Nonce :: non_neg_integer()) -> txn_assert_location().
new(Gateway, Owner, Location, Nonce) ->
    #blockchain_txn_assert_location_v1_pb{
        gateway=Gateway,
        owner=Owner,
        payer = <<>>,
        location=h3:to_string(Location),
        gateway_signature = <<>>,
        owner_signature = <<>>,
        payer_signature = <<>>,
        nonce=Nonce,
        staking_fee=?LEGACY_STAKING_FEE,
        fee=?LEGACY_TXN_FEE
    }.

-spec new(Gateway :: libp2p_crypto:pubkey_bin(),
          Owner :: libp2p_crypto:pubkey_bin(),
          Payer :: libp2p_crypto:pubkey_bin(),
          Location :: location(),
          Nonce :: non_neg_integer()) -> txn_assert_location().
new(Gateway, Owner, Payer, Location, Nonce) ->
    #blockchain_txn_assert_location_v1_pb{
        gateway=Gateway,
        owner=Owner,
        payer = Payer,
        location=h3:to_string(Location),
        gateway_signature = <<>>,
        owner_signature = <<>>,
        payer_signature = <<>>,
        nonce=Nonce,
        staking_fee=?LEGACY_STAKING_FEE,
        fee=?LEGACY_TXN_FEE
    }.

-spec hash(txn_assert_location()) -> blockchain_txn:hash().
hash(Txn) ->
    BaseTxn = Txn#blockchain_txn_assert_location_v1_pb{owner_signature = <<>>, gateway_signature = <<>>},
    EncodedTxn = blockchain_txn_assert_location_v1_pb:encode_msg(BaseTxn),
    crypto:hash(sha256, EncodedTxn).

-spec gateway(txn_assert_location()) -> libp2p_crypto:pubkey_bin().
gateway(Txn) ->
    Txn#blockchain_txn_assert_location_v1_pb.gateway.

-spec owner(txn_assert_location()) -> libp2p_crypto:pubkey_bin().
owner(Txn) ->
    Txn#blockchain_txn_assert_location_v1_pb.owner.

-spec payer(txn_assert_location()) -> libp2p_crypto:pubkey_bin() | <<>> | undefined.
payer(Txn) ->
    Txn#blockchain_txn_assert_location_v1_pb.payer.

-spec location(txn_assert_location()) -> location().
location(Txn) ->
    h3:from_string(Txn#blockchain_txn_assert_location_v1_pb.location).

-spec gateway_signature(txn_assert_location()) -> binary().
gateway_signature(Txn) ->
    Txn#blockchain_txn_assert_location_v1_pb.gateway_signature.

-spec owner_signature(txn_assert_location()) -> binary().
owner_signature(Txn) ->
    Txn#blockchain_txn_assert_location_v1_pb.owner_signature.

-spec payer_signature(txn_assert_location()) -> binary().
payer_signature(Txn) ->
    Txn#blockchain_txn_assert_location_v1_pb.payer_signature.

-spec nonce(txn_assert_location()) -> non_neg_integer().
nonce(Txn) ->
    Txn#blockchain_txn_assert_location_v1_pb.nonce.

-spec staking_fee(txn_assert_location()) -> non_neg_integer().
staking_fee(Txn) ->
    Txn#blockchain_txn_assert_location_v1_pb.staking_fee.

-spec staking_fee(txn_assert_location(), non_neg_integer()) -> txn_assert_location().
staking_fee(Txn, Fee) ->
    Txn#blockchain_txn_assert_location_v1_pb{staking_fee=Fee}.

-spec fee(txn_assert_location()) -> non_neg_integer().
fee(Txn) ->
    Txn#blockchain_txn_assert_location_v1_pb.fee.

-spec fee_payer(txn_assert_location(), blockchain_ledger_v1:ledger()) -> libp2p_crypto:pubkey_bin() | undefined.
fee_payer(Txn, _Ledger) ->
    Payer = ?MODULE:payer(Txn),
    case Payer == undefined orelse Payer == <<>> of
        true -> ?MODULE:owner(Txn);
        false -> Payer
    end.

-spec fee(txn_assert_location(), non_neg_integer()) -> txn_assert_location().
fee(Txn, Fee) ->
    Txn#blockchain_txn_assert_location_v1_pb{fee=Fee}.


%%--------------------------------------------------------------------
%% @doc
%% Calculate the txn fee
%% Returned value is txn_byte_size / 24
%% @end
%%--------------------------------------------------------------------
-spec calculate_fee(txn_assert_location(), blockchain:blockchain()) -> non_neg_integer().
calculate_fee(Txn, Chain) ->
    ?calculate_fee_prep(Txn, Chain).

-spec calculate_fee(txn_assert_location(), blockchain_ledger_v1:ledger(), pos_integer(), pos_integer(), boolean()) -> non_neg_integer().
calculate_fee(_Txn, _Ledger, _DCPayloadSize, _TxnFeeMultiplier, false) ->
    ?LEGACY_TXN_FEE;
calculate_fee(Txn, Ledger, DCPayloadSize, TxnFeeMultiplier, true) ->
    case Txn#blockchain_txn_assert_location_v1_pb.payer of
        Payer when Payer == undefined; Payer == <<>> ->
          %% no payer signature if there's no payer
          ?calculate_fee(Txn#blockchain_txn_assert_location_v1_pb{fee=0, staking_fee=0,
                                                       owner_signature= <<0:512>>,
                                                       gateway_signature = <<0:512>>,
                                                       payer_signature= <<>>}, Ledger, DCPayloadSize, TxnFeeMultiplier);
        _ ->
          ?calculate_fee(Txn#blockchain_txn_assert_location_v1_pb{fee=0, staking_fee=0,
                                                       owner_signature= <<0:512>>,
                                                       gateway_signature = <<0:512>>,
                                                       payer_signature= <<0:512>>}, Ledger, DCPayloadSize, TxnFeeMultiplier)
    end.

%%--------------------------------------------------------------------
%% @doc
%% Calculate the staking fee using the price oracles
%% returns the fee in DC
%% @end
%%--------------------------------------------------------------------
-spec calculate_staking_fee(txn_assert_location(), blockchain:blockchain()) -> non_neg_integer().
calculate_staking_fee(Txn, Chain) ->
    Ledger = blockchain:ledger(Chain),
    Fee = blockchain_ledger_v1:staking_fee_txn_assert_location_v1(Ledger),
    calculate_staking_fee(Txn, Ledger, Fee, [],blockchain_ledger_v1:txn_fees_active(Ledger)).

-spec calculate_staking_fee(txn_assert_location(), blockchain_ledger_v1:ledger(), non_neg_integer(), [{atom(), non_neg_integer()}], boolean()) -> non_neg_integer().
calculate_staking_fee(_Txn, _Ledger, _Fee, _ExtraData, false) ->
    ?LEGACY_STAKING_FEE;
calculate_staking_fee(_Txn, _Ledger, Fee, _ExtraData, true) ->
    Fee.

%%--------------------------------------------------------------------
%% @doc
%% @end
%%--------------------------------------------------------------------
-spec sign_request(Txn :: txn_assert_location(),
                   SigFun :: libp2p_crypto:sig_fun()) -> txn_assert_location().
sign_request(Txn, SigFun) ->
    BaseTxn = Txn#blockchain_txn_assert_location_v1_pb{owner_signature= <<>>,
                                                       gateway_signature= <<>>,
                                                       payer_signature= <<>>},
    BinTxn = blockchain_txn_assert_location_v1_pb:encode_msg(BaseTxn),
    Txn#blockchain_txn_assert_location_v1_pb{gateway_signature=SigFun(BinTxn)}.

%%--------------------------------------------------------------------
%% @doc
%% @end
%%--------------------------------------------------------------------
-spec sign_payer(txn_assert_location(), fun()) -> txn_assert_location().
sign_payer(Txn, SigFun) ->
    BaseTxn = Txn#blockchain_txn_assert_location_v1_pb{owner_signature= <<>>,
                                                       gateway_signature= <<>>,
                                                       payer_signature= <<>>},
    EncodedTxn = blockchain_txn_assert_location_v1_pb:encode_msg(BaseTxn),
    Txn#blockchain_txn_assert_location_v1_pb{payer_signature=SigFun(EncodedTxn)}.

%%--------------------------------------------------------------------
%% @doc
%% @end
%%--------------------------------------------------------------------
-spec sign(Txn :: txn_assert_location(),
           SigFun :: libp2p_crypto:sig_fun()) -> txn_assert_location().
sign(Txn, SigFun) ->
    BaseTxn = Txn#blockchain_txn_assert_location_v1_pb{owner_signature= <<>>,
                                                       gateway_signature= <<>>,
                                                       payer_signature= <<>>},
    BinTxn = blockchain_txn_assert_location_v1_pb:encode_msg(BaseTxn),
    Txn#blockchain_txn_assert_location_v1_pb{owner_signature=SigFun(BinTxn)}.

%%--------------------------------------------------------------------
%% @doc
%% @end
%%--------------------------------------------------------------------
-spec is_valid_gateway(txn_assert_location()) -> boolean().
is_valid_gateway(#blockchain_txn_assert_location_v1_pb{gateway=PubKeyBin,
                                                       gateway_signature=Signature}=Txn) ->
    BaseTxn = Txn#blockchain_txn_assert_location_v1_pb{owner_signature= <<>>,
                                                       gateway_signature= <<>>,
                                                       payer_signature= <<>>},
    EncodedTxn = blockchain_txn_assert_location_v1_pb:encode_msg(BaseTxn),
    PubKey = libp2p_crypto:bin_to_pubkey(PubKeyBin),
    libp2p_crypto:verify(EncodedTxn, Signature, PubKey).

%%--------------------------------------------------------------------
%% @doc
%% @end
%%--------------------------------------------------------------------
-spec is_valid_owner(txn_assert_location()) -> boolean().
is_valid_owner(#blockchain_txn_assert_location_v1_pb{owner=PubKeyBin,
                                                     owner_signature=Signature}=Txn) ->
    BaseTxn = Txn#blockchain_txn_assert_location_v1_pb{owner_signature= <<>>,
                                                       gateway_signature= <<>>,
                                                       payer_signature= <<>>},
    EncodedTxn = blockchain_txn_assert_location_v1_pb:encode_msg(BaseTxn),
    PubKey = libp2p_crypto:bin_to_pubkey(PubKeyBin),
    libp2p_crypto:verify(EncodedTxn, Signature, PubKey).

-spec is_valid_location(txn_assert_location(), pos_integer()) -> boolean().
is_valid_location(#blockchain_txn_assert_location_v1_pb{location=Location}, MinH3Res) ->
    h3:get_resolution(h3:from_string(Location)) >= MinH3Res.

%%--------------------------------------------------------------------
%% @doc
%% @end
%%--------------------------------------------------------------------
-spec is_valid_payer(txn_assert_location()) -> boolean().
is_valid_payer(#blockchain_txn_assert_location_v1_pb{payer=undefined}) ->
    %% no payer
    true;
is_valid_payer(#blockchain_txn_assert_location_v1_pb{payer= <<>>,
                                                     payer_signature= <<>>}) ->
    %% empty payer, empty signature
    true;
is_valid_payer(#blockchain_txn_assert_location_v1_pb{payer=PubKeyBin,
                                                     payer_signature=Signature}=Txn) ->

    BaseTxn = Txn#blockchain_txn_assert_location_v1_pb{owner_signature= <<>>,
                                                       gateway_signature= <<>>,
                                                       payer_signature= <<>>},
    EncodedTxn = blockchain_txn_assert_location_v1_pb:encode_msg(BaseTxn),
    PubKey = libp2p_crypto:bin_to_pubkey(PubKeyBin),
    libp2p_crypto:verify(EncodedTxn, Signature, PubKey).

%%--------------------------------------------------------------------
%% @doc
%% @end
%%--------------------------------------------------------------------
-spec is_valid(txn_assert_location(), blockchain:blockchain()) -> ok | {error, atom()} | {error, {atom(), any()}}.
is_valid(Txn, Chain) ->
    Ledger = blockchain:ledger(Chain),
    case {?MODULE:is_valid_owner(Txn),
          ?MODULE:is_valid_gateway(Txn),
          ?MODULE:is_valid_payer(Txn)} of
        {false, _, _} ->
            {error, bad_owner_signature};
        {_, false, _} ->
            {error, bad_gateway_signature};
        {_, _, false} ->
            {error, bad_payer_signature};
        {true, true, true} ->
            Owner = ?MODULE:owner(Txn),
            Nonce = ?MODULE:nonce(Txn),
            Payer = ?MODULE:payer(Txn),
            ActualPayer = case Payer == undefined orelse Payer == <<>> of
                true -> Owner;
                false -> Payer
            end,
            AreFeesEnabled = blockchain_ledger_v1:txn_fees_active(Ledger),
            StakingFee = ?MODULE:staking_fee(Txn),
            ExpectedStakingFee = ?MODULE:calculate_staking_fee(Txn, Chain),
            TxnFee = ?MODULE:fee(Txn),
            ExpectedTxnFee = calculate_fee(Txn, Chain),
            case {(ExpectedTxnFee =< TxnFee orelse not AreFeesEnabled), ExpectedStakingFee == StakingFee} of
                {false,_} ->
                    {error, {wrong_txn_fee, {ExpectedTxnFee, TxnFee}}};
                {_,false} ->
                    {error, {wrong_staking_fee, {ExpectedStakingFee, StakingFee}}};
                {true, true} ->
                    case blockchain_ledger_v1:check_dc_or_hnt_balance(ActualPayer, TxnFee + StakingFee, Ledger, AreFeesEnabled) of
                        {error, _}=Error ->
                            Error;
                        ok ->
                            Gateway = ?MODULE:gateway(Txn),
                            case blockchain_gateway_cache:get(Gateway, Ledger) of
                                {error, _} ->
                                    {error, {unknown_gateway, {Gateway, Ledger}}};
                                {ok, GwInfo} ->
                                    GwOwner = blockchain_ledger_gateway_v2:owner_address(GwInfo),
                                    case Owner == GwOwner of
                                        false ->
                                            {error, {bad_owner, {assert_location, Owner, GwOwner}}};
                                        true ->
                                            {ok, MinAssertH3Res} = blockchain:config(?min_assert_h3_res, Ledger),
                                            Location = ?MODULE:location(Txn),
                                            case ?MODULE:is_valid_location(Txn, MinAssertH3Res) of
                                                false ->
                                                    {error, {insufficient_assert_res, {assert_location, Location, Gateway}}};
                                                true ->
                                                    LedgerNonce = blockchain_ledger_gateway_v2:nonce(GwInfo),
                                                    case Nonce =:= LedgerNonce + 1 of
                                                        false ->
                                                            {error, {bad_nonce, {assert_location, Nonce, LedgerNonce}}};
                                                        true ->
                                                            ok
                                                    end
                                            end
                                    end
                            end
                    end
            end
    end.

%%--------------------------------------------------------------------
%% @doc
%% @end
%%--------------------------------------------------------------------
-spec absorb(txn_assert_location(), blockchain:blockchain()) -> ok | {error, atom()} | {error, {atom(), any()}}.
absorb(Txn, Chain) ->
    Ledger = blockchain:ledger(Chain),
    AreFeesEnabled = blockchain_ledger_v1:txn_fees_active(Ledger),
    Gateway = ?MODULE:gateway(Txn),
    Location = ?MODULE:location(Txn),
    Nonce = ?MODULE:nonce(Txn),
    StakingFee = ?MODULE:staking_fee(Txn),
    Fee = ?MODULE:fee(Txn),
<<<<<<< HEAD
    Hash = ?MODULE:hash(Txn),
    Payer = ?MODULE:payer(Txn),
    ActualPayer = case Payer == undefined orelse Payer == <<>> of
        true -> Owner;
        false -> Payer
    end,
=======
    ActualPayer = fee_payer(Txn, Ledger),
>>>>>>> 34172c10

    {ok, OldGw} = blockchain_gateway_cache:get(Gateway, Ledger, false),
    case blockchain_ledger_v1:debit_fee(ActualPayer, Fee + StakingFee, Ledger, AreFeesEnabled, Hash, Chain) of
        {error, _Reason}=Error ->
            Error;
        ok ->
            blockchain_ledger_v1:add_gateway_location(Gateway, Location, Nonce, Ledger),
            %% hex index update code needs to be unconditional and hard-coded
            %% until we have chain var update hook
            %% {ok, Res} = blockchain:config(?poc_target_hex_parent_res, Ledger),
            Res = 5,
            OldLoc = blockchain_ledger_gateway_v2:location(OldGw),
            OldHex =
                case OldLoc of
                    undefined ->
                        undefined;
                    _ ->
                        h3:parent(OldLoc, Res)
                end,
            Hex = h3:parent(Location, Res),

            case {OldLoc, Location, Hex} of
                {undefined, New, H} ->
                    %% no previous location

                    %% add new hex
                    blockchain_ledger_v1:add_to_hex(H, Gateway, Ledger),
                    %% add new location of this gateway to h3dex
                    blockchain_ledger_v1:add_gw_to_hex(New, Gateway, Ledger);
                {Old, Old, _H} ->
                    %% why even check this, same loc as old loc
                    ok;
                {Old, New, H} when H == OldHex ->
                    %% moved within the same Hex

                    %% remove old location of this gateway from h3dex
                    blockchain_ledger_v1:remove_gw_from_hex(Old, Gateway, Ledger),

                    %% add new location of this gateway to h3dex
                    blockchain_ledger_v1:add_gw_to_hex(New, Gateway, Ledger);
                {Old, New, H} ->
                    %% moved to a different hex

                    %% remove this hex
                    blockchain_ledger_v1:remove_from_hex(OldHex, Gateway, Ledger),
                    %% add new hex
                    blockchain_ledger_v1:add_to_hex(H, Gateway, Ledger),

                    %% remove old location of this gateway from h3dex
                    blockchain_ledger_v1:remove_gw_from_hex(Old, Gateway, Ledger),
                    %% add new location of this gateway to h3dex
                    blockchain_ledger_v1:add_gw_to_hex(New, Gateway, Ledger)
            end,

            case blockchain:config(?poc_version, Ledger) of
                {ok, V} when V > 3 ->
                    %% don't update neighbours anymore
                    ok;
                _ ->
                    %% TODO gc this nonsense in some deterministic way
                    Gateways = blockchain_ledger_v1:active_gateways(Ledger),
                    Neighbors = blockchain_poc_path:neighbors(Gateway, Gateways, Ledger),
                    {ok, Gw} = blockchain_gateway_cache:get(Gateway, Ledger, false),
                    ok = blockchain_ledger_v1:fixup_neighbors(Gateway, Gateways, Neighbors, Ledger),
                    Gw1 = blockchain_ledger_gateway_v2:neighbors(Neighbors, Gw),
                    ok = blockchain_ledger_v1:update_gateway(Gw1, Gateway, Ledger)

            end
    end.

%%--------------------------------------------------------------------
%% @doc
%% @end
%%--------------------------------------------------------------------
-spec print(txn_assert_location()) -> iodata().
print(undefined) -> <<"type=assert_location, undefined">>;
print(#blockchain_txn_assert_location_v1_pb{
        gateway = Gateway, owner = Owner, payer = Payer,
        location = Loc, gateway_signature = GS,
        owner_signature = OS, payer_signature = PS, nonce = Nonce,
        staking_fee = StakingFee, fee = Fee}) ->
    io_lib:format("type=assert_location, gateway=~p, owner=~p, payer=~p, location=~p, gateway_signature=~p, owner_signature=~p, payer_signature=~p, nonce=~p, staking_fee=~p, fee=~p",
                  [?TO_ANIMAL_NAME(Gateway), ?TO_B58(Owner), ?TO_B58(Payer),
		   Loc, GS, OS, PS, Nonce, StakingFee, Fee]).

-spec to_json(txn_assert_location(), blockchain_json:opts()) -> blockchain_json:json_object().
to_json(Txn, _Opts) ->
    #{
      type => <<"assert_location_v1">>,
      hash => ?BIN_TO_B64(hash(Txn)),
      gateway => ?BIN_TO_B58(gateway(Txn)),
      owner => ?BIN_TO_B58(owner(Txn)),
      payer => ?MAYBE_B58(payer(Txn)),
      location => ?MAYBE_H3(location(Txn)),
      nonce => nonce(Txn),
      staking_fee => staking_fee(Txn),
      fee => fee(Txn)
     }.

%% ------------------------------------------------------------------
%% Internal Function Definitions
%% ------------------------------------------------------------------

%% ------------------------------------------------------------------
%% EUNIT Tests
%% ------------------------------------------------------------------
-ifdef(TEST).

-define(TEST_LOCATION, 631210968840687103).

new() ->
    #blockchain_txn_assert_location_v1_pb{
       gateway= <<"gateway_address">>,
       owner= <<"owner_address">>,
       payer= <<>>,
       gateway_signature= <<>>,
       owner_signature= <<>>,
       payer_signature= <<>>,
       location= h3:to_string(?TEST_LOCATION),
       nonce = 1,
       staking_fee = ?LEGACY_STAKING_FEE,
       fee = ?LEGACY_TXN_FEE
      }.

invalid_new() ->
    #blockchain_txn_assert_location_v1_pb{
       gateway= <<"gateway_address">>,
       owner= <<"owner_address">>,
       gateway_signature= <<>>,
       owner_signature= << >>,
       location= h3:to_string(599685771850416127),
       nonce = 1,
       staking_fee = ?LEGACY_STAKING_FEE,
       fee = ?LEGACY_TXN_FEE
      }.

missing_payer_signature_new() ->
    #{public := PubKey, secret := _PrivKey} = libp2p_crypto:generate_keys(ecc_compact),
    #blockchain_txn_assert_location_v1_pb{
       gateway= <<"gateway_address">>,
       owner= <<"owner_address">>,
       payer= libp2p_crypto:pubkey_to_bin(PubKey),
       payer_signature = <<>>,
       gateway_signature= <<>>,
       owner_signature= << >>,
       location= h3:to_string(599685771850416127),
       nonce = 1,
       staking_fee = ?LEGACY_STAKING_FEE,
       fee = ?LEGACY_TXN_FEE
      }.

new_test() ->
    Tx = new(),
    ?assertEqual(Tx, new(<<"gateway_address">>, <<"owner_address">>, ?TEST_LOCATION, 1)).

location_test() ->
    Tx = new(),
    ?assertEqual(?TEST_LOCATION, location(Tx)).

nonce_test() ->
    Tx = new(),
    ?assertEqual(1, nonce(Tx)).

staking_fee_test() ->
    Tx = new(),
    ?assertEqual(?LEGACY_STAKING_FEE, staking_fee(Tx)).

fee_test() ->
    Tx = new(),
    ?assertEqual(?LEGACY_TXN_FEE, fee(Tx)).

owner_test() ->
    Tx = new(),
    ?assertEqual(<<"owner_address">>, owner(Tx)).

gateway_test() ->
    Tx = new(),
    ?assertEqual(<<"gateway_address">>, gateway(Tx)).

payer_test() ->
    Tx = new(),
    ?assertEqual(<<>>, payer(Tx)).

owner_signature_test() ->
    Tx = new(),
    ?assertEqual(<<>>, owner_signature(Tx)).

gateway_signature_test() ->
    Tx = new(),
    ?assertEqual(<<>>, gateway_signature(Tx)).

payer_signature_missing_test() ->
    Tx = missing_payer_signature_new(),
    ?assertNot(is_valid_payer(Tx)).

payer_signature_test() ->
    Tx = new(),
    ?assertEqual(<<>>, payer_signature(Tx)).

sign_request_test() ->
    #{public := PubKey, secret := PrivKey} = libp2p_crypto:generate_keys(ecc_compact),
    Tx0 = new(),
    SigFun = libp2p_crypto:mk_sig_fun(PrivKey),
    Tx1 = sign_request(Tx0, SigFun),
    Sig1 = gateway_signature(Tx1),
    BaseTxn1 = Tx1#blockchain_txn_assert_location_v1_pb{gateway_signature = <<>>, owner_signature = <<>>},
    ?assert(libp2p_crypto:verify(blockchain_txn_assert_location_v1_pb:encode_msg(BaseTxn1), Sig1, PubKey)).

sign_test() ->
    #{public := PubKey, secret := PrivKey} = libp2p_crypto:generate_keys(ecc_compact),
    Tx0 = new(),
    SigFun = libp2p_crypto:mk_sig_fun(PrivKey),
    Tx1 = sign_request(Tx0, SigFun),
    Tx2 = sign(Tx1, SigFun),
    Sig2 = owner_signature(Tx2),
    BaseTxn1 = Tx1#blockchain_txn_assert_location_v1_pb{gateway_signature = <<>>, owner_signature = <<>>},
    ?assert(libp2p_crypto:verify(blockchain_txn_assert_location_v1_pb:encode_msg(BaseTxn1), Sig2, PubKey)).

sign_payer_test() ->
    #{public := PubKey, secret := PrivKey} = libp2p_crypto:generate_keys(ecc_compact),
    Tx0 = new(),
    SigFun = libp2p_crypto:mk_sig_fun(PrivKey),
    Tx1 = sign_request(Tx0, SigFun),
    Tx2 = sign_payer(Tx1, SigFun),
    Tx3 = sign(Tx2, SigFun),
    Sig2 = payer_signature(Tx2),
    BaseTx1 = Tx3#blockchain_txn_assert_location_v1_pb{gateway_signature = <<>>, owner_signature = <<>>, payer_signature= <<>>},
    ?assert(libp2p_crypto:verify(blockchain_txn_assert_location_v1_pb:encode_msg(BaseTx1), Sig2, PubKey)).

valid_location_test() ->
    Tx = new(),
    ?assert(is_valid_location(Tx, 12)).

invalid_location_test() ->
    Tx = invalid_new(),
    ?assertNot(is_valid_location(Tx, 12)).

to_json_test() ->
    Tx = new(),
    Json = to_json(Tx, []),
    ?assert(lists:all(fun(K) -> maps:is_key(K, Json) end,
                      [type, hash, gateway, owner, payer, location, nonce, staking_fee, fee])).

-endif.<|MERGE_RESOLUTION|>--- conflicted
+++ resolved
@@ -374,16 +374,8 @@
     Nonce = ?MODULE:nonce(Txn),
     StakingFee = ?MODULE:staking_fee(Txn),
     Fee = ?MODULE:fee(Txn),
-<<<<<<< HEAD
     Hash = ?MODULE:hash(Txn),
-    Payer = ?MODULE:payer(Txn),
-    ActualPayer = case Payer == undefined orelse Payer == <<>> of
-        true -> Owner;
-        false -> Payer
-    end,
-=======
     ActualPayer = fee_payer(Txn, Ledger),
->>>>>>> 34172c10
 
     {ok, OldGw} = blockchain_gateway_cache:get(Gateway, Ledger, false),
     case blockchain_ledger_v1:debit_fee(ActualPayer, Fee + StakingFee, Ledger, AreFeesEnabled, Hash, Chain) of
