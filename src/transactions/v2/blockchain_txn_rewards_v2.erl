%%-------------------------------------------------------------------
%% @doc
%% This module implements rewards v2 which track only an account and
%% an amount. The breakdowns of rewards by type and associated gateway
%% are not kept here.  This was done to streamline the increasing
%% size of rewards as the network grows.
%%
%% In the future, we will need to work on further ways to streamline
%% the size of this transaction. One proposal was to use the ledger
%% as an encoding dictionary and use ledger offsets to mark the
%% account instead of using the full sized account id.
%% @end
%%%-------------------------------------------------------------------
-module(blockchain_txn_rewards_v2).

-behavior(blockchain_txn).

-behavior(blockchain_json).
-include("blockchain_json.hrl").

-include("blockchain_vars.hrl").
-include_lib("helium_proto/include/blockchain_txn_rewards_v2_pb.hrl").

-export([
    new/3,
    hash/1,
    start_epoch/1,
    end_epoch/1,
    rewards/1,

    %% reward v2 accessors
    reward_account/1,
    reward_amount/1,

    sign/2,
    fee/1,
    fee_payer/2,
    is_valid/2,
    absorb/2,
    calculate_rewards/3,
    calculate_rewards_metadata/3,
    print/1,
    json_type/0,
    to_json/2
]).

-ifdef(TEST).
-include_lib("eunit/include/eunit.hrl").
-export([v1_to_v2/1]).
-endif.

-type txn_rewards_v2() :: #blockchain_txn_rewards_v2_pb{}.
-type reward_v2() :: #blockchain_txn_reward_v2_pb{}.
-type rewards() :: [reward_v2()].
-type reward_vars() :: map().
-type rewards_share_map() :: #{ libp2p_crypto:pubkey_bin() => non_neg_integer() }.
-type dc_rewards_share_map() :: #{ libp2p_crypto:pubkey_bin() => non_neg_integer(),
                                   seen => [ blockchain_state_channel_v1:id() ] }.
-type rewards_share_metadata() :: #{ poc_challenger => rewards_share_map(),
                                     poc_challengee => rewards_share_map(),
                                     poc_witness => rewards_share_map(),
                                     dc_rewards => dc_rewards_share_map(),
                                     overages => non_neg_integer() }.
-type owner_key() :: {owner, securities, libp2p_crypto:pubkey_bin()}.
-type reward_types() :: poc_challengers | poc_challengees | poc_witnesses | data_credits | consensus.
-type gateway_key() :: {gateway, reward_types(), libp2p_crypto:pubkey_bin()}.
-type rewards_map() :: #{ owner_key() | gateway_key() => number() }.
-type rewards_metadata() :: #{ poc_challenger => rewards_map(),
                               poc_challengee => rewards_map(),
                               poc_witness => rewards_map(),
                               dc_rewards => rewards_map(),
                               consensus_rewards => rewards_map(),
                               securities_rewards => rewards_map(),
                               overages => non_neg_integer() }.

-export_type([txn_rewards_v2/0, rewards_metadata/0]).

%% ------------------------------------------------------------------
%% Public API
%% ------------------------------------------------------------------

-spec new(non_neg_integer(), non_neg_integer(), rewards()) -> txn_rewards_v2().
new(Start, End, Rewards) ->
    SortedRewards = lists:sort(Rewards),
    #blockchain_txn_rewards_v2_pb{start_epoch=Start, end_epoch=End, rewards=SortedRewards}.

-spec hash(txn_rewards_v2()|reward_v2()) -> blockchain_txn:hash().
hash(Txn) ->
    EncodedTxn = blockchain_txn_rewards_v2_pb:encode_msg(Txn),
    crypto:hash(sha256, EncodedTxn).

-spec start_epoch(txn_rewards_v2()) -> non_neg_integer().
start_epoch(#blockchain_txn_rewards_v2_pb{start_epoch=Start}) ->
    Start.

-spec end_epoch(txn_rewards_v2()) -> non_neg_integer().
end_epoch(#blockchain_txn_rewards_v2_pb{end_epoch=End}) ->
    End.

-spec rewards(txn_rewards_v2()) -> rewards().
rewards(#blockchain_txn_rewards_v2_pb{rewards=Rewards}) ->
    Rewards.

-spec reward_account(reward_v2()) -> binary().
reward_account(#blockchain_txn_reward_v2_pb{account = Account}) ->
    Account.

-spec reward_amount(reward_v2()) -> non_neg_integer().
reward_amount(#blockchain_txn_reward_v2_pb{amount = Amount}) ->
    Amount.

-spec sign(txn_rewards_v2(), libp2p_crypto:sig_fun()) -> txn_rewards_v2().
sign(Txn, _SigFun) ->
    Txn.

-spec fee(txn_rewards_v2()) -> 0.
fee(_Txn) ->
    0.

-spec fee_payer(txn_rewards_v2(), blockchain_ledger_v1:ledger()) -> libp2p_crypto:pubkey_bin() | undefined.
fee_payer(_Txn, _Ledger) ->
    undefined.

-spec is_valid(txn_rewards_v2(), blockchain:blockchain()) -> ok | {error, atom()} | {error, {atom(), any()}}.
is_valid(Txn, Chain) ->
    Start = ?MODULE:start_epoch(Txn),
    End = ?MODULE:end_epoch(Txn),
    TxnRewards = ?MODULE:rewards(Txn),
    %% TODO: REMOVE THIS ENTIRE CASE STATEMENT AT NEXT RESTART
    case TxnRewards of
        [] ->
            ok;
        _ ->
            case ?MODULE:calculate_rewards(Start, End, Chain) of
                {error, _Reason}=Error ->
                    Error;
                {ok, CalRewards} ->
                    CalRewardsHashes = [hash(R)|| R <- CalRewards],
                    TxnRewardsHashes = [hash(R)|| R <- TxnRewards],
                    case CalRewardsHashes == TxnRewardsHashes of
                        false -> {error, invalid_rewards_v2};
                        true -> ok
                    end
            end
    end.

-spec absorb(txn_rewards_v2(), blockchain:blockchain()) -> ok | {error, atom()} | {error, {atom(), any()}}.
absorb(Txn, Chain) ->
    Ledger = blockchain:ledger(Chain),

    case blockchain:config(?net_emissions_enabled, Ledger) of
        {ok, true} ->
            %% initial proposed max 34.24
            {ok, Max} = blockchain:config(?net_emissions_max_rate, Ledger),
            {ok, Burned} = blockchain_ledger_v1:hnt_burned(Ledger),
            {ok, Overage} = blockchain_ledger_v1:net_overage(Ledger),

            %% clear this since we have it already
            ok = blockchain_ledger_v1:clear_hnt_burned(Ledger),

            case Burned > Max of
                %% if burned > max, then add (burned - max) to overage
                true ->
                    Overage1 = Overage + (Burned - Max),
                    ok = blockchain_ledger_v1:net_overage(Overage1, Ledger);
                %% else we may have pulled from overage to the tune of
                %% max - burned
                 _ ->
                    %% here we pulled from overage up to max
                    case (Max - Burned) < Overage  of
                        %% emitted max, pulled from overage
                        true ->
                            Overage1 = Overage - (Max - Burned),
                            ok = blockchain_ledger_v1:net_overage(Overage1, Ledger);
                        %% not enough overage to emit up to max, 0 overage
                        _ ->
                            ok = blockchain_ledger_v1:net_overage(0, Ledger)
                    end
            end;
        _ ->
            ok
    end,

    case blockchain_ledger_v1:mode(Ledger) == aux of
        false ->
            %% only absorb in the main ledger
            absorb_(Txn, Ledger);
        true ->
            aux_absorb(Txn, Ledger, Chain)
    end.

-spec absorb_(Txn :: txn_rewards_v2(), Ledger :: blockchain_ledger_v1:ledger()) -> ok.
absorb_(Txn, Ledger) ->
    Rewards = ?MODULE:rewards(Txn),
    absorb_rewards(Rewards, Ledger).

-spec absorb_rewards(Rewards :: rewards(),
                     Ledger :: blockchain_ledger_v1:ledger()) -> ok.
absorb_rewards(Rewards, Ledger) ->
    lists:foreach(
        fun(#blockchain_txn_reward_v2_pb{account=Account, amount=Amount}) ->
            ok = blockchain_ledger_v1:credit_account(Account, Amount, Ledger)
        end,
        Rewards
    ).

-spec aux_absorb(Txn :: txn_rewards_v2(),
                 AuxLedger :: blockchain_ledger_v1:ledger(),
                 Chain :: blockchain:blockchain()) -> ok | {error, any()}.
aux_absorb(Txn, AuxLedger, Chain) ->
    Start = ?MODULE:start_epoch(Txn),
    End = ?MODULE:end_epoch(Txn),
    %% NOTE: This is an aux ledger, we don't use rewards(txn) here, instead we calculate them manually
    %% and do 0 verification for absorption
    case calculate_rewards_(Start, End, AuxLedger, Chain, true) of
        {error, _}=E -> E;
        {ok, AuxRewards, AuxMD} ->
            TxnRewards = rewards(Txn),
            %% absorb the rewards attached to the txn (real)
            absorb_rewards(TxnRewards, AuxLedger),
            %% set auxiliary rewards in the aux ledger also
            lager:info("are aux rewards equal?: ~p", [lists:sort(TxnRewards) == lists:sort(AuxRewards)]),
            %% rewards appear in (End + 1) block
            blockchain_aux_ledger_v1:set_rewards(End + 1, TxnRewards, AuxRewards, AuxLedger),
            case calculate_rewards_(Start, End, blockchain_ledger_v1:mode(active, AuxLedger), Chain, true) of
                {error, _}=E -> E;
                {ok, _, OrigMD} ->
                    blockchain_aux_ledger_v1:set_rewards_md(End + 1, OrigMD, AuxMD, AuxLedger)
            end
    end.


-spec calculate_rewards(non_neg_integer(), non_neg_integer(), blockchain:blockchain()) ->
    {ok, rewards()} | {error, any()}.
%% @doc Calculate and return an ordered list (as ordered by lists:sort/1) of
%% rewards for use in a rewards_v2 transaction. Given how lists:sort/1 works,
%% ordering will depend on (binary) account information.
calculate_rewards(Start, End, Chain) ->
    {ok, Ledger} = blockchain:ledger_at(End, Chain),
    calculate_rewards_(Start, End, Ledger, Chain, false).

-spec calculate_rewards_(
        Start :: non_neg_integer(),
        End :: non_neg_integer(),
        Ledger :: blockchain_ledger_v1:ledger(),
        Chain :: blockchain:blockchain(),
        ReturnMD :: boolean()
       ) -> {error, any()} | {ok, rewards()} | {ok, rewards(), rewards_metadata()}.
calculate_rewards_(Start, End, Ledger, Chain, ReturnMD) ->
    {ok, Results} = calculate_rewards_metadata(Start, End, blockchain:ledger(Ledger, Chain)),
    try
        case ReturnMD of
            false ->
                {ok, prepare_rewards_v2_txns(Results, Ledger)};
            true ->
                {ok, prepare_rewards_v2_txns(Results, Ledger), Results}
        end
    catch
        C:Error:Stack ->
            lager:error("Caught ~p; couldn't prepare rewards txn because: ~p~n~p", [C, Error, Stack]),
            Error
    end.

-spec calculate_rewards_metadata(
        Start :: non_neg_integer(),
        End :: non_neg_integer(),
        Chain :: blockchain:blockchain() ) ->
    {ok, Metadata :: rewards_metadata()} | {error, Error :: term()}.
%% @doc Calculate <i>only</i> rewards metadata (do not return v2 reward records
%% to the caller.)
%%
%% Keys that exist in the rewards metadata map include:
%% <ul>
%%    <li>poc_challenger</li>
%%    <li>poc_witness</li>
%%    <li>poc_challengee</li>
%%    <li>dc_rewards</li>
%%    <li>consensus_rewards</li>
%%    <li>securities_rewards</li>
%% </ul>
%%
%% Each of the keys is itself a map which has the shape of `#{ Entry => Amount }'
%% where Entry is defined as a tuple of `{gateway, reward_type, Gateway}' or
%% `{owner, reward_type, Owner}'
%%
%% There is an additional key `overages' which may or may not have an integer
%% value. It represents the amount of excess fees paid in the given epoch which
%% were used as bonus HNT rewards for the consensus members.
%% @end
calculate_rewards_metadata(Start, End, Chain) ->
    {ok, Ledger} = blockchain:ledger_at(End, Chain),
    Vars0 = get_reward_vars(Start, End, Ledger),
    VarMap = case blockchain_hex:var_map(Ledger) of
                 {error, _Reason} -> #{};
                 {ok, VM} -> VM
             end,
<<<<<<< HEAD
    Vars = Vars0#{ var_map => VarMap },
=======

    RegionVars = blockchain_region_v1:get_all_region_bins(Ledger),

    Vars = Vars0#{ var_map => VarMap, region_vars => RegionVars},

>>>>>>> 32518a9b
    %% Previously, if a state_channel closed in the grace blocks before an
    %% epoch ended, then it wouldn't ever get rewarded.
    {ok, PreviousGraceBlockDCRewards} = collect_dc_rewards_from_previous_epoch_grace(Start, End,
                                                                                     Chain, Vars,
                                                                                     Ledger),
    %% Initialize our reward accumulator. We are going to build up a map which
    %% will be in the shape of
    %% #{ reward_type => #{ Entry => Amount } }
    %%
    %% where Entry is of the the shape
    %% {owner, reward_type, Owner} or
    %% {gateway, reward_type, Gateway}
    AccInit = #{ dc_rewards => PreviousGraceBlockDCRewards,
                 poc_challenger => #{},
                 poc_challengee => #{},
                 poc_witness => #{} },

    try
        %% We only want to fold over the blocks and transaction in an epoch once,
        %% so we will do that top level work here. If we get a thrown error while
        %% we are folding, we will abort reward calculation.
        Results0 = fold_blocks_for_rewards(Start, End, Chain,
                                           Vars, Ledger, AccInit),
        %% Prior to HIP 28 (reward_version <6), force EpochReward amount for the CG to always
        %% be around ElectionInterval (30 blocks) so that there is less incentive
        %% to stay in the consensus group. With HIP 28, relax that to be up to election_interval +
        %% election_retry_interval to allow for time for election to complete.
        ConsensusEpochReward =
            case maps:get(reward_version, Vars) of
               RewardVersion when RewardVersion >= 6 ->
                    calculate_consensus_epoch_reward(Start, End, Vars, Ledger);
                _ ->
                    calculate_epoch_reward(1, Start, End, Ledger)
            end,
        Vars1 = Vars#{ consensus_epoch_reward => ConsensusEpochReward },

        Results = finalize_reward_calculations(Results0, Ledger, Vars1),
        %% we are only keeping hex density calculations memoized for a single
        %% rewards transaction calculation, then we discard that work and avoid
        %% cache invalidation issues.
        true = blockchain_hex:destroy_memoization(),
        {ok, Results}
    catch
        C:Error:Stack ->
            lager:error("Caught ~p; couldn't calculate rewards metadata because: ~p~n~p", [C, Error, Stack]),
            Error
    end.

-spec print(txn_rewards_v2()) -> iodata().
print(undefined) -> <<"type=rewards_v2 undefined">>;
print(#blockchain_txn_rewards_v2_pb{start_epoch=Start,
                                    end_epoch=End}) ->
    io_lib:format("type=rewards_v2 start_epoch=~p end_epoch=~p",
                  [Start, End]).

json_type() ->
    <<"rewards_v2">>.

-spec to_json(txn_rewards_v2(), blockchain_json:opts()) -> blockchain_json:json_object().
to_json(Txn, Opts) ->
    RewardToJson =
        fun
            ({gateway, Type, G}, Amount, Ledger, Acc) ->
                case blockchain_ledger_v1:find_gateway_owner(G, Ledger) of
                    {error, _Error} ->
                        Acc;
                    {ok, GwOwner} ->
                        [#{account => ?BIN_TO_B58(GwOwner),
                           gateway => ?BIN_TO_B58(G),
                           amount => Amount,
                           type => Type} | Acc]
                end;
            ({validator, Type, V}, Amount, Ledger, Acc) ->
                case blockchain_ledger_v1:get_validator(V, Ledger) of
                    {error, _Error} ->
                        Acc;
                    {ok, Val} ->
                        Owner = blockchain_ledger_validator_v1:owner_address(Val),
                        [#{account => ?BIN_TO_B58(Owner),
                           gateway => ?BIN_TO_B58(V),
                           amount => Amount,
                           type => Type} | Acc]
                end;
            ({owner, Type, O}, Amount, _Ledger, Acc) ->
                [#{account => ?BIN_TO_B58(O),
                   gateway => undefined,
                   amount => Amount,
                   type => Type} | Acc]
        end,
    Rewards = case lists:keyfind(chain, 1, Opts) of
        {chain, Chain} ->
            Start = blockchain_txn_rewards_v2:start_epoch(Txn),
            End = ?MODULE:end_epoch(Txn),
            {ok, Ledger} = blockchain:ledger_at(End, Chain),
            {ok, Metadata} = case lists:keyfind(rewards_metadata, 1, Opts) of
                                {rewards_metadata, M} -> {ok, M};
                                _ -> ?MODULE:calculate_rewards_metadata(Start, End, Chain)
                            end,
            maps:fold(
                fun(overages, Amount, Acc) ->
                        [#{amount => Amount,
                           type => overages} | Acc];
                   (_RewardCategory, Rewards, Acc0) ->
                        maps:fold(
                        fun(Entry, Amount, Acc) ->
                            RewardToJson(Entry, Amount, Ledger, Acc)
                        end, Acc0, Rewards)
                end, [], Metadata);
        _ -> [ reward_to_json(R, []) || R <- rewards(Txn)]
    end,

    #{
      type => ?MODULE:json_type(),
      hash => ?BIN_TO_B64(hash(Txn)),
      start_epoch => start_epoch(Txn),
      end_epoch => end_epoch(Txn),
      rewards => Rewards
    }.

%% ------------------------------------------------------------------
%% Internal Function Definitions
%% ------------------------------------------------------------------


-spec reward_to_json( Reward :: reward_v2(),
                      Opts :: blockchain_json:opts() ) -> blockchain_json:json_object().
reward_to_json(#blockchain_txn_reward_v2_pb{account = Account, amount = Amt}, _Opts) ->
    #{
      type => <<"reward_v2">>,
      account => ?BIN_TO_B58(Account),
      amount => Amt
     }.

-spec new_reward( Account :: libp2p_crypto:pubkey_bin(),
                  Amount :: non_neg_integer() ) -> reward_v2().
new_reward(Account, Amount) ->
    #blockchain_txn_reward_v2_pb{account=Account, amount=Amount}.

-spec fold_blocks_for_rewards( Current :: pos_integer(),
                               End :: pos_integer(),
                               Chain :: blockchain:blockchain(),
                               Vars :: reward_vars(),
                               Ledger :: blockchain_ledger_v1:ledger(),
                               Acc :: rewards_share_metadata() ) -> rewards_share_metadata().
fold_blocks_for_rewards(Current, End, _Chain, _Vars, _Ledger, Acc) when Current == End + 1 -> Acc;
fold_blocks_for_rewards(910360, End, Chain, Vars, Ledger, Acc) ->
    fold_blocks_for_rewards(910361, End, Chain, Vars, Ledger, Acc);
fold_blocks_for_rewards(Current, End, Chain, Vars, Ledger, Acc) ->
    case blockchain:get_block(Current, Chain) of
        {error, _Reason} = Error -> throw(Error);
        {ok, Block} ->
            Txns = blockchain_block:transactions(Block),
            NewAcc = lists:foldl(fun(T, A) ->
                                         calculate_reward_for_txn(blockchain_txn:type(T), T, End,
                                                                  A, Chain, Ledger, Vars)
                                 end,
                                 Acc, Txns),
            fold_blocks_for_rewards(Current+1, End, Chain, Vars, Ledger, NewAcc)
    end.

-spec calculate_reward_for_txn( Type :: atom(),
                                Txn :: blockchain_txn:txn(),
                                End :: pos_integer(),
                                Acc :: rewards_share_metadata(),
                                Chain :: blockchain:blockchain(),
                                Ledger :: blockchain_ledger_v1:ledger(),
                                Vars :: reward_vars() ) -> rewards_share_metadata().
calculate_reward_for_txn(?MODULE, _Txn, _End, _Acc, _Chain,
                         _Ledger, _Vars) -> throw({error, already_existing_rewards_v2});
calculate_reward_for_txn(blockchain_txn_rewards_v1, _Txn, _End, _Acc, _Chain,
                         _Ledger, _Vars) -> throw({error, already_existing_rewards_v1});
calculate_reward_for_txn(blockchain_txn_poc_receipts_v1, Txn, _End,
                         #{ poc_challenger := Challenger } = Acc, Chain, Ledger, Vars) ->
    Acc0 = poc_challenger_reward(Txn, Challenger, Vars),
    Acc1 = calculate_poc_challengee_rewards(Txn, Acc#{ poc_challenger => Acc0 }, Chain, Ledger, Vars),
    calculate_poc_witness_rewards(Txn, Acc1, Chain, Ledger, Vars);
calculate_reward_for_txn(blockchain_txn_state_channel_close_v1, Txn, End, Acc, Chain, Ledger, Vars) ->
    calculate_dc_rewards(Txn, End, Acc, Chain, Ledger, Vars);
calculate_reward_for_txn(Type, Txn, _End, Acc, _Chain, Ledger, _Vars) ->
    consider_overage(Type, Txn, Acc, Ledger).

-spec consider_overage( Type :: atom(),
                        Txn :: blockchain_txn:txn(),
                        Acc :: rewards_share_metadata(),
                        Ledger :: blockchain_ledger_v1:ledger() ) -> rewards_share_metadata().
consider_overage(Type, Txn, Acc, Ledger) ->
    %% calculate any fee paid in excess which we will distribute as bonus HNT
    %% to consensus members
    try
        Type:calculate_fee(Txn, Ledger) - Type:fee(Txn) of
        Overage when Overage > 0 ->
            maps:update_with(overages, fun(Overages) -> Overages + Overage end, Overage, Acc);
        _ ->
            Acc
    catch
        _:_ ->
            Acc
    end.

-spec calculate_poc_challengee_rewards( Txn :: blockchain_txn:txn(),
                                        Acc :: rewards_share_metadata(),
                                        Chain :: blockchain:blockchain(),
                                        Ledger :: blockchain_ledger_v1:ledger(),
                                        Vars :: reward_vars() ) -> rewards_share_metadata().
calculate_poc_challengee_rewards(Txn, #{ poc_challengee := ChallengeeMap } = Acc,
                                 Chain, Ledger, #{ var_map := VarMap } = Vars) ->
    Path = blockchain_txn_poc_receipts_v1:path(Txn),
    NewCM = poc_challengees_rewards_(Vars, Path, Path, Txn, Chain, Ledger, true, VarMap, ChallengeeMap),
    Acc#{ poc_challengee => NewCM }.

-spec calculate_poc_witness_rewards( Txn :: blockchain_txn:txn(),
                                     Acc :: rewards_share_metadata(),
                                     Chain :: blockchain:blockchain(),
                                     Ledger :: blockchain_ledger_v1:ledger(),
                                     Vars :: reward_vars() ) -> rewards_share_metadata().
calculate_poc_witness_rewards(Txn, #{ poc_witness := WitnessMap } = Acc, Chain, Ledger, Vars) ->
    NewWM = poc_witness_reward(Txn, WitnessMap, Chain, Ledger, Vars),
    Acc#{ poc_witness => NewWM }.

-spec calculate_dc_rewards( Txn :: blockchain_txn:txn(),
                            End :: pos_integer(),
                            Acc :: rewards_share_metadata(),
                            Chain :: blockchain:blockchain(),
                            Ledger :: blockchain_ledger_v1:ledger(),
                            Vars :: reward_vars() ) -> rewards_share_metadata().
calculate_dc_rewards(Txn, End, #{ dc_rewards := DCRewardMap } = Acc, _Chain, Ledger, Vars) ->
    NewDCM = dc_reward(Txn, End, DCRewardMap, Ledger, Vars),
    Acc#{ dc_rewards => NewDCM }.

-spec finalize_reward_calculations( AccIn :: rewards_share_metadata(),
                                    Ledger :: blockchain_ledger_v1:ledger(),
                                    Vars :: reward_vars() ) -> rewards_metadata().
finalize_reward_calculations(#{ dc_rewards := DCShares,
                                poc_witness := WitnessShares,
                                poc_challenger := ChallengerShares,
                                poc_challengee := ChallengeeShares } = AccIn, Ledger, Vars) ->
    SecuritiesRewards = securities_rewards(Ledger, Vars),
    Overages = maps:get(overages, AccIn, 0),
    ConsensusRewards = consensus_members_rewards(Ledger, Vars, Overages),
    {DCRemainder, DCRewards} = normalize_dc_rewards(DCShares, Vars),
    Vars0 = maps:put(dc_remainder, DCRemainder, Vars),

    %% apply the DC remainder, if any to the other PoC categories pro rata
    %%
    %% these normalize functions take reward "shares" and convert them
    %% into HNT payouts

    #{ poc_witness => normalize_witness_rewards(WitnessShares, Vars0),
       poc_challenger => normalize_challenger_rewards(ChallengerShares, Vars0),
       poc_challengee => normalize_challengee_rewards(ChallengeeShares, Vars0),
       dc_rewards => DCRewards,
       consensus_rewards => ConsensusRewards,
       securities_rewards => SecuritiesRewards,
       overages => Overages }.

-spec prepare_rewards_v2_txns( Results :: rewards_metadata(),
                               Ledger :: blockchain_ledger_v1:ledger() ) -> rewards().
prepare_rewards_v2_txns(Results, Ledger) ->
    %% we are going to fold over a list of keys in the rewards map (Results)
    %% and generate a new map which has _all_ the owners and the sum of
    %% _all_ rewards types in a new map...
    AllRewards = lists:foldl(
      fun(RewardCategory, Rewards) ->
              R = maps:get(RewardCategory, Results),
              %% R is our map of rewards of the given type
              %% and now we are going to do a maps:fold/3
              %% over this reward category and either
              %% add the owner and amount for the first
              %% time or add an amount to an existing owner
              %% in the Rewards accumulator

              maps:fold(fun(Entry, Amt, Acc) ->
                                case Entry of
                                    {owner, _Type, O} ->
                                        maps:update_with(O,
                                                         fun(Balance) -> Balance + Amt end,
                                                         Amt,
                                                         Acc);
                                    {gateway, _Type, G} ->
                                        case blockchain_ledger_v1:find_gateway_owner(G, Ledger) of
                                            {error, _Error} -> Acc;
                                            {ok, GwOwner} ->
                                                maps:update_with(GwOwner,
                                                                 fun(Balance) -> Balance + Amt end,
                                                                 Amt,
                                                                 Acc)
                                        end; % gw case
                                    {validator, _Type, V} ->
                                        case blockchain_ledger_v1:get_validator(V, Ledger) of
                                            {error, _} -> Acc;
                                            {ok, Val} ->
                                                Owner = blockchain_ledger_validator_v1:owner_address(Val),
                                                maps:update_with(Owner,
                                                                 fun(Balance) -> Balance + Amt end,
                                                                 Amt,
                                                                 Acc)
                                         end
                                end % Entry case
                        end, % function
                        Rewards,
                        maps:iterator(R)) %% bound memory size no matter size of map
      end,
      #{},
      [poc_challenger, poc_challengee, poc_witness,
       dc_rewards, consensus_rewards, securities_rewards]),

    %% now we are going to fold over all rewards and construct our
    %% transaction for the blockchain

    Rewards = maps:fold(fun(Owner, 0, Acc) ->
                                lager:debug("Dropping reward for ~p because the amount is 0",
                                            [?BIN_TO_B58(Owner)]),
                                Acc;
                            (Owner, Amount, Acc) ->
                                [ new_reward(Owner, Amount) | Acc ]
                        end,
              [],
              maps:iterator(AllRewards)), %% again, bound memory no matter size of map

    %% sort the rewards list before it gets returned so list ordering is deterministic
    %% (map keys can be enumerated in any arbitrary order)
    lists:sort(Rewards).

-spec get_reward_vars(pos_integer(), pos_integer(), blockchain_ledger_v1:ledger()) -> reward_vars().
get_reward_vars(Start, End, Ledger) ->
    {ok, MonthlyReward} = blockchain:config(?monthly_reward, Ledger),
    {ok, SecuritiesPercent} = blockchain:config(?securities_percent, Ledger),
    {ok, PocChallengeesPercent} = blockchain:config(?poc_challengees_percent, Ledger),
    {ok, PocChallengersPercent} = blockchain:config(?poc_challengers_percent, Ledger),
    {ok, PocWitnessesPercent} = blockchain:config(?poc_witnesses_percent, Ledger),
    {ok, ConsensusPercent} = blockchain:config(?consensus_percent, Ledger),
    {ok, OraclePrice} = blockchain_ledger_v1:current_oracle_price(Ledger),
    DCPercent = case blockchain:config(?dc_percent, Ledger) of
                    {ok, R1} ->
                        R1;
                    _ ->
                        0
                end,
    SCGrace = case blockchain:config(?sc_grace_blocks, Ledger) of
                  {ok, R2} ->
                      R2;
                  _ ->
                      0
              end,
    SCVersion = case blockchain:config(?sc_version, Ledger) of
                    {ok, R3} ->
                        R3;
                    _ ->
                        1
                end,
    POCVersion = case blockchain:config(?poc_version, Ledger) of
                     {ok, V} -> V;
                     _ -> 1
                 end,
    RewardVersion = case blockchain:config(?reward_version, Ledger) of
        {ok, R4} -> R4;
        _ -> 1
    end,

    WitnessRedundancy = case blockchain:config(?witness_redundancy, Ledger) of
                            {ok, WR} -> WR;
                            _ -> undefined
                        end,

    DecayRate = case blockchain:config(?poc_reward_decay_rate, Ledger) of
                    {ok, R} -> R;
                    _ -> undefined
                end,

    DensityTgtRes = case blockchain:config(?density_tgt_res, Ledger) of
                        {ok, D} -> D;
                        _ -> undefined
                    end,

    HIP15TxRewardUnitCap = case blockchain:config(?hip15_tx_reward_unit_cap, Ledger) of
                          {ok, Val} -> Val;
                          _ -> undefined
                      end,

    {ok, ElectionInterval} = blockchain:config(?election_interval, Ledger),
    {ok, ElectionRestartInterval} = blockchain:config(?election_restart_interval, Ledger),
    {ok, BlockTime} = blockchain:config(?block_time, Ledger),

    WitnessRewardDecayRate = case blockchain:config(?witness_reward_decay_rate, Ledger) of
                                 {ok, Dec} -> Dec;
                                 _ -> undefined
                             end,

    WitnessRewardDecayExclusion =
        case blockchain:config(?witness_reward_decay_exclusion, Ledger) of
            {ok, Exc} -> Exc;
            _ -> undefined
        end,


    EpochReward = calculate_epoch_reward(Start, End, Ledger),
    #{
        monthly_reward => MonthlyReward,
        epoch_reward => EpochReward,
        oracle_price => OraclePrice,
        securities_percent => SecuritiesPercent,
        poc_challengees_percent => PocChallengeesPercent,
        poc_challengers_percent => PocChallengersPercent,
        poc_witnesses_percent => PocWitnessesPercent,
        consensus_percent => ConsensusPercent,
        dc_percent => DCPercent,
        sc_grace_blocks => SCGrace,
        sc_version => SCVersion,
        poc_version => POCVersion,
        reward_version => RewardVersion,
        witness_redundancy => WitnessRedundancy,
        poc_reward_decay_rate => DecayRate,
        density_tgt_res => DensityTgtRes,
        hip15_tx_reward_unit_cap => HIP15TxRewardUnitCap,
        election_interval => ElectionInterval,
        election_restart_interval => ElectionRestartInterval,
        block_time => BlockTime,
        witness_reward_decay_rate => WitnessRewardDecayRate,
        witness_reward_decay_exclusion => WitnessRewardDecayExclusion
    }.

-spec calculate_epoch_reward(pos_integer(), pos_integer(), blockchain_ledger_v1:ledger()) -> float().
calculate_epoch_reward(Start, End, Ledger) ->
    Version = case blockchain:config(?reward_version, Ledger) of
        {ok, V} -> V;
        _ -> 1
    end,
    calculate_epoch_reward(Version, Start, End, Ledger).

-spec calculate_epoch_reward(pos_integer(), pos_integer(), pos_integer(), blockchain_ledger_v1:ledger()) -> float().
calculate_epoch_reward(Version, Start, End, Ledger) ->
    {ok, ElectionInterval} = blockchain:config(?election_interval, Ledger),
    {ok, BlockTime0} = blockchain:config(?block_time, Ledger),
    {ok, MonthlyReward} = blockchain:config(?monthly_reward, Ledger),
    calculate_epoch_reward(Version, Start, End, BlockTime0,
                           ElectionInterval, MonthlyReward, Ledger).

calculate_net_emissions_reward(Ledger) ->
    case blockchain:config(?net_emissions_enabled, Ledger) of
        {ok, true} ->
            %% initial proposed max 34.24
            {ok, Max} = blockchain:config(?net_emissions_max_rate, Ledger),
            {ok, Burned} = blockchain_ledger_v1:hnt_burned(Ledger),
            {ok, Overage} = blockchain_ledger_v1:net_overage(Ledger),
            min(Max, Burned + Overage);
        _ ->
            0
    end.

-spec calculate_epoch_reward(pos_integer(), pos_integer(), pos_integer(),
                             pos_integer(), pos_integer(), pos_integer(),
                             blockchain_ledger_v1:ledger()) -> float().
calculate_epoch_reward(Version, Start, End, BlockTime0, _ElectionInterval, MonthlyReward, Ledger) when Version >= 6 ->
    BlockTime1 = (BlockTime0/1000),
    % Convert to blocks per min
    BlockPerMin = 60/BlockTime1,
    % Convert to blocks per hour
    BlockPerHour = BlockPerMin*60,
    % Calculate election interval in blocks
    ElectionInterval = End - Start + 1, % epoch is inclusive of start and end
    ElectionPerHour = BlockPerHour/ElectionInterval,
    Reward = MonthlyReward/30/24/ElectionPerHour,
    Extra = calculate_net_emissions_reward(Ledger),
    Reward + Extra;
calculate_epoch_reward(Version, Start, End, BlockTime0, _ElectionInterval, MonthlyReward, Ledger) when Version >= 2 ->
    BlockTime1 = (BlockTime0/1000),
    % Convert to blocks per min
    BlockPerMin = 60/BlockTime1,
    % Convert to blocks per hour
    BlockPerHour = BlockPerMin*60,
    % Calculate election interval in blocks
    ElectionInterval = End - Start,
    ElectionPerHour = BlockPerHour/ElectionInterval,
    Reward = MonthlyReward/30/24/ElectionPerHour,
    Extra = calculate_net_emissions_reward(Ledger),
    Reward + Extra;
calculate_epoch_reward(_Version, _Start, _End, BlockTime0, ElectionInterval, MonthlyReward, Ledger) ->
    BlockTime1 = (BlockTime0/1000),
    % Convert to blocks per min
    BlockPerMin = 60/BlockTime1,
    % Convert to blocks per hour
    BlockPerHour = BlockPerMin*60,
    % Calculate number of elections per hour
    ElectionPerHour = BlockPerHour/ElectionInterval,
    Reward = MonthlyReward/30/24/ElectionPerHour,
    Extra = calculate_net_emissions_reward(Ledger),
    Reward + Extra.



-spec calculate_consensus_epoch_reward(pos_integer(), pos_integer(),
                                       map(), blockchain_ledger_v1:ledger()) -> float().
calculate_consensus_epoch_reward(Start, End, Vars, Ledger) ->

    #{ block_time := BlockTime0,
       election_interval := ElectionInterval,
       election_restart_interval := ElectionRestartInterval,
       monthly_reward := MonthlyReward } = Vars,
    BlockTime1 = (BlockTime0/1000),
    % Convert to blocks per min
    BlockPerMin = 60/BlockTime1,
    % Convert to blocks per month
    BlockPerMonth = BlockPerMin*60*24*30,
    % Calculate epoch length in blocks, cap at election interval + grace period
    EpochLength = erlang:min(End - Start + 1, ElectionInterval + ElectionRestartInterval),
    Reward = (MonthlyReward/BlockPerMonth) * EpochLength,
    Extra = calculate_net_emissions_reward(Ledger),
    Reward + Extra.

-spec consensus_members_rewards(blockchain_ledger_v1:ledger(),
                                reward_vars(),
                                non_neg_integer()) -> rewards_map().
consensus_members_rewards(Ledger, #{consensus_epoch_reward := EpochReward,
                                    consensus_percent := ConsensusPercent}, OverageTotal) ->
    GwOrVal =
        case blockchain:config(?election_version, Ledger) of
            {ok, N} when N >= 5 ->
                validator;
            _ ->
                gateway
        end,
    {ok, Members} = blockchain_ledger_v1:consensus_members(Ledger),
    Count = erlang:length(Members),
    OveragePerMember = OverageTotal div Count,
    ConsensusReward = EpochReward * ConsensusPercent,
    lists:foldl(
      fun(Member, Acc) ->
              PercentofReward = 100/Count/100,
              Amount = erlang:round(PercentofReward*ConsensusReward),
              %% in transitional blocks and in the last reward block of v5 it's possible to still
              %% have gateways in who need to be rewarded, so make sure that everyone gets tagged
              %% correctly with the proper code path
              Actual =
                  case GwOrVal of
                      validator ->
                          case blockchain_ledger_v1:get_validator(Member, Ledger) of
                              {ok, _} -> validator;
                              {error, not_found} -> gateway
                          end;
                      gateway -> gateway
                  end,
              maps:put({Actual, consensus, Member}, Amount+OveragePerMember, Acc)
      end,
      #{},
      Members).

-spec securities_rewards(blockchain_ledger_v1:ledger(),
                         reward_vars()) -> rewards_map().
securities_rewards(Ledger, #{epoch_reward := EpochReward,
                             securities_percent := SecuritiesPercent}) ->
    Securities = blockchain_ledger_v1:securities(Ledger),
    TotalSecurities = maps:fold(
        fun(_, Entry, Acc) ->
            Acc + blockchain_ledger_security_entry_v1:balance(Entry)
        end,
        0,
        Securities
    ),
    SecuritiesReward = EpochReward * SecuritiesPercent,
    maps:fold(
        fun(Key, Entry, Acc) ->
            Balance = blockchain_ledger_security_entry_v1:balance(Entry),
            PercentofReward = (Balance*100/TotalSecurities)/100,
            Amount = erlang:round(PercentofReward*SecuritiesReward),
            maps:put({owner, securities, Key}, Amount, Acc)
        end,
        #{},
        Securities
    ).

-spec poc_challenger_reward( Txn :: blockchain_txn:txn(),
                             Acc :: rewards_share_map(),
                             Vars :: reward_vars() ) -> rewards_share_map().
poc_challenger_reward(Txn, ChallengerRewards, #{poc_version := Version}) ->
    Challenger = blockchain_txn_poc_receipts_v1:challenger(Txn),
    I = maps:get(Challenger, ChallengerRewards, 0),
    case blockchain_txn_poc_receipts_v1:check_path_continuation(
           blockchain_txn_poc_receipts_v1:path(Txn)) of
        true when is_integer(Version) andalso Version > 4 ->
            maps:put(Challenger, I+2, ChallengerRewards);
        _ ->
            maps:put(Challenger, I+1, ChallengerRewards)
    end.

-spec normalize_challenger_rewards( ChallengerRewards :: rewards_share_map(),
                                    Vars :: reward_vars() ) -> rewards_map().
normalize_challenger_rewards(ChallengerRewards, #{epoch_reward := EpochReward,
                                        poc_challengers_percent := PocChallengersPercent}=Vars) ->
    TotalChallenged = lists:sum(maps:values(ChallengerRewards)),
    ShareOfDCRemainder = share_of_dc_rewards(poc_challengers_percent, Vars),
    ChallengersReward = (EpochReward * PocChallengersPercent) + ShareOfDCRemainder,
    maps:fold(
        fun(Challenger, Challenged, Acc) ->
            PercentofReward = (Challenged*100/TotalChallenged)/100,
            Amount = erlang:round(PercentofReward * ChallengersReward),
            maps:put({gateway, poc_challengers, Challenger}, Amount, Acc)
        end,
        #{},
        ChallengerRewards
    ).

-spec normalize_challengee_rewards( ChallengeeRewards :: rewards_share_map(),
                                    Vars :: reward_vars() ) -> rewards_map().
normalize_challengee_rewards(ChallengeeRewards, #{epoch_reward := EpochReward,
                                                  poc_challengees_percent := PocChallengeesPercent}=Vars) ->
    TotalChallenged = lists:sum(maps:values(ChallengeeRewards)),
    ShareOfDCRemainder = share_of_dc_rewards(poc_challengees_percent, Vars),
    ChallengeesReward = (EpochReward * PocChallengeesPercent) + ShareOfDCRemainder,
    maps:fold(
        fun(Challengee, Challenged, Acc) ->
            PercentofReward = (Challenged*100/TotalChallenged)/100,
            % TODO: Not sure about the all round thing...
            Amount = erlang:round(PercentofReward*ChallengeesReward),
            maps:put({gateway, poc_challengees, Challengee}, Amount, Acc)
        end,
        #{},
        ChallengeeRewards
    ).

-spec poc_challengees_rewards_( Vars :: reward_vars(),
                                Paths :: blockchain_poc_path_element_v1:poc_path(),
                                StaticPath :: blockchain_poc_path_element_v1:poc_path(),
                                Txn :: blockchain_poc_receipts_v1:txn_poc_receipts(),
                                Chain :: blockchain:blockchain(),
                                Ledger :: blockchain_ledger_v1:ledger(),
                                IsFirst :: boolean(),
                                VarMap :: blockchain_hex:var_map(),
                                Acc0 :: rewards_share_map() ) -> rewards_share_map().
poc_challengees_rewards_(_Vars, [], _StaticPath, _Txn, _Chain, _Ledger, _, _, Acc) ->
    Acc;
poc_challengees_rewards_(#{poc_version := Version}=Vars,
                         [Elem|Path],
                         StaticPath,
                         Txn,
                         Chain,
                         Ledger,
                         IsFirst,
                         VarMap,
                         Acc0) when Version >= 2 ->
    RegionVars = maps:get(region_vars, Vars), % explode on purpose
    WitnessRedundancy = maps:get(witness_redundancy, Vars, undefined),
    DecayRate = maps:get(poc_reward_decay_rate, Vars, undefined),
    DensityTgtRes = maps:get(density_tgt_res, Vars, undefined),
    HIP15TxRewardUnitCap = maps:get(hip15_tx_reward_unit_cap, Vars, undefined),
    %% check if there were any legitimate witnesses
    Witnesses = legit_witnesses(Txn, Chain, Ledger, Elem, StaticPath, RegionVars, Version),
    Challengee = blockchain_poc_path_element_v1:challengee(Elem),
    ChallengeeLoc = case blockchain_ledger_v1:find_gateway_location(Challengee, Ledger) of
                        {ok, CLoc} ->
                            CLoc;
                        _ ->
                            undefined
                    end,
    I = maps:get(Challengee, Acc0, 0),
    case blockchain_poc_path_element_v1:receipt(Elem) of
        undefined ->
            Acc1 = case
                       Witnesses /= [] orelse
                       blockchain_txn_poc_receipts_v1:check_path_continuation(Path)
                   of
                       true when is_integer(Version), Version > 4, IsFirst == true ->
                           %% while we don't have a receipt for this node, we do know
                           %% there were witnesses or the path continued which means
                           %% the challengee transmitted
                           case poc_challengee_reward_unit(WitnessRedundancy, DecayRate, HIP15TxRewardUnitCap, Witnesses) of
                               {error, _} ->
                                   %% Old behavior
                                   maps:put(Challengee, I+1, Acc0);
                               {ok, ToAdd} ->
                                   TxScale = maybe_calc_tx_scale(Challengee,
                                                                 DensityTgtRes,
                                                                 ChallengeeLoc,
                                                                 VarMap,
                                                                 Ledger),
                                   maps:put(Challengee, I+(ToAdd * TxScale), Acc0)
                           end;
                       true when is_integer(Version), Version > 4, IsFirst == false ->
                           %% while we don't have a receipt for this node, we do know
                           %% there were witnesses or the path continued which means
                           %% the challengee transmitted
                           %% Additionally, we know this layer came in over radio so
                           %% there's an implicit rx as well
                           case poc_challengee_reward_unit(WitnessRedundancy, DecayRate, HIP15TxRewardUnitCap, Witnesses) of
                               {error, _} ->
                                   %% Old behavior
                                   maps:put(Challengee, I+2, Acc0);
                               {ok, ToAdd} ->
                                   TxScale = maybe_calc_tx_scale(Challengee,
                                                                 DensityTgtRes,
                                                                 ChallengeeLoc,
                                                                 VarMap,
                                                                 Ledger),
                                   maps:put(Challengee, I+(ToAdd * TxScale), Acc0)
                           end;
                       _ ->
                           Acc0
                   end,
            poc_challengees_rewards_(Vars, Path, StaticPath, Txn, Chain, Ledger, false, VarMap, Acc1);
        Receipt ->
            case blockchain_poc_receipt_v1:origin(Receipt) of
                radio ->
                    Acc1 = case
                               Witnesses /= [] orelse
                               blockchain_txn_poc_receipts_v1:check_path_continuation(Path)
                           of
                               true when is_integer(Version), Version > 4 ->
                                   %% this challengee both rx'd and tx'd over radio
                                   %% AND sent a receipt
                                   %% so give them 3 payouts
                                   case poc_challengee_reward_unit(WitnessRedundancy, DecayRate, HIP15TxRewardUnitCap, Witnesses) of
                                       {error, _} ->
                                           %% Old behavior
                                           maps:put(Challengee, I+3, Acc0);
                                       {ok, ToAdd} ->
                                           TxScale = maybe_calc_tx_scale(Challengee,
                                                                         DensityTgtRes,
                                                                         ChallengeeLoc,
                                                                         VarMap,
                                                                         Ledger),
                                           maps:put(Challengee, I+(ToAdd * TxScale), Acc0)
                                   end;
                               false when is_integer(Version), Version > 4 ->
                                   %% this challengee rx'd and sent a receipt
                                   case poc_challengee_reward_unit(WitnessRedundancy, DecayRate, HIP15TxRewardUnitCap, Witnesses) of
                                       {error, _} ->
                                           %% Old behavior
                                           maps:put(Challengee, I+2, Acc0);
                                       {ok, ToAdd} ->
                                           TxScale = maybe_calc_tx_scale(Challengee,
                                                                         DensityTgtRes,
                                                                         ChallengeeLoc,
                                                                         VarMap,
                                                                         Ledger),
                                           maps:put(Challengee, I+(ToAdd * TxScale), Acc0)
                                   end;
                               _ ->
                                   %% Old behavior
                                   maps:put(Challengee, I+1, Acc0)
                           end,
                    poc_challengees_rewards_(Vars, Path, StaticPath, Txn, Chain, Ledger, false, VarMap, Acc1);
                p2p ->
                    %% if there are legitimate witnesses or the path continues
                    %% the challengee did their job
                    Acc1 = case
                               Witnesses /= [] orelse
                               blockchain_txn_poc_receipts_v1:check_path_continuation(Path)
                           of
                               false ->
                                   %% path did not continue, this is an 'all gray' path
                                   Acc0;
                               true when is_integer(Version), Version > 4 ->
                                   %% Sent a receipt and the path continued on
                                   case poc_challengee_reward_unit(WitnessRedundancy, DecayRate, HIP15TxRewardUnitCap, Witnesses) of
                                       {error, _} ->
                                           %% Old behavior
                                           maps:put(Challengee, I+2, Acc0);
                                       {ok, ToAdd} ->
                                           TxScale = maybe_calc_tx_scale(Challengee,
                                                                         DensityTgtRes,
                                                                         ChallengeeLoc,
                                                                         VarMap,
                                                                         Ledger),
                                           maps:put(Challengee, I+(ToAdd * TxScale), Acc0)
                                   end;
                               true ->
                                   maps:put(Challengee, I+1, Acc0)
                           end,
                    poc_challengees_rewards_(Vars, Path, StaticPath, Txn, Chain, Ledger, false, VarMap, Acc1)
            end
    end;
poc_challengees_rewards_(Vars, [Elem|Path], StaticPath, Txn, Chain, Ledger, _IsFirst, VarMap, Acc0) ->
    case blockchain_poc_path_element_v1:receipt(Elem) of
        undefined ->
            poc_challengees_rewards_(Vars, Path, StaticPath, Txn, Chain, Ledger, false, VarMap, Acc0);
        _Receipt ->
            Challengee = blockchain_poc_path_element_v1:challengee(Elem),
            I = maps:get(Challengee, Acc0, 0),
            Acc1 =  maps:put(Challengee, I+1, Acc0),
            poc_challengees_rewards_(Vars, Path, StaticPath, Txn, Chain, Ledger, false, VarMap, Acc1)
    end.

-spec poc_challengee_reward_unit(WitnessRedundancy :: undefined | pos_integer(),
                                 DecayRate :: undefined | float(),
                                 HIP15TxRewardUnitCap :: undefined | float(),
                                 Witnesses :: blockchain_poc_witness_v1:poc_witnesses()) -> {error, any()} | {ok, float()}.
poc_challengee_reward_unit(WitnessRedundancy, DecayRate, HIP15TxRewardUnitCap, Witnesses) ->
    case {WitnessRedundancy, DecayRate} of
        {undefined, _} -> {error, witness_redundancy_undefined};
        {_, undefined} -> {error, poc_reward_decay_rate_undefined};
        {N, R} ->
            W = length(Witnesses),
            Unit = poc_reward_tx_unit(R, W, N),
            NUnit = normalize_reward_unit(HIP15TxRewardUnitCap, Unit),
            {ok, NUnit}
    end.

-spec normalize_reward_unit(HIP15TxRewardUnitCap :: undefined | float(), Unit :: float()) -> float().
normalize_reward_unit(undefined, Unit) when Unit > 1.0 -> 1.0;
normalize_reward_unit(undefined, Unit) -> Unit;
normalize_reward_unit(HIP15TxRewardUnitCap, Unit) when Unit >= HIP15TxRewardUnitCap -> HIP15TxRewardUnitCap;
normalize_reward_unit(_TxRewardUnitCap, Unit) -> Unit.

-spec normalize_reward_unit(Unit :: float()) -> float().
normalize_reward_unit(Unit) when Unit > 1.0 -> 1.0;
normalize_reward_unit(Unit) -> Unit.

-spec poc_witness_reward( Txn :: blockchain_txn_poc_receipts_v1:txn_poc_receipts(),
                          AccIn :: rewards_share_map(),
                          Chain :: blockchain:blockchain(),
                          Ledger :: blockchain_ledger_v1:ledger(),
                          Vars :: reward_vars() ) -> rewards_share_map().
poc_witness_reward(Txn, AccIn,
                   Chain, Ledger,
                   #{ poc_version := POCVersion,
                      var_map := VarMap } = Vars) when is_integer(POCVersion)
                                                       andalso POCVersion >= 9 ->

    WitnessRedundancy = maps:get(witness_redundancy, Vars, undefined),
    DecayRate = maps:get(poc_reward_decay_rate, Vars, undefined),
    DensityTgtRes = maps:get(density_tgt_res, Vars, undefined),
    RegionVars = maps:get(region_vars, Vars), % explode on purpose

    try
        %% Get channels without validation
        {ok, Channels} = blockchain_txn_poc_receipts_v1:get_channels(Txn, POCVersion, RegionVars, Chain),
        Path = blockchain_txn_poc_receipts_v1:path(Txn),

        %% Do the new thing for witness filtering
        lists:foldl(
                fun(Elem, Acc1) ->
                        ElemPos = blockchain_utils:index_of(Elem, Path),
                        WitnessChannel = lists:nth(ElemPos, Channels),
                        case blockchain_txn_poc_receipts_v1:valid_witnesses(Elem,
                                                                            WitnessChannel,
                                                                            RegionVars,
                                                                            Ledger) of
                            [] -> Acc1;
                            ValidWitnesses ->
                                %% We found some valid witnesses, we only apply
                                %% the witness_redundancy and decay_rate if
                                %% BOTH are set as chain variables, otherwise
                                %% we default to the old behavior and set
                                %% ToAdd=1
                                %%
                                %% If both witness_redundancy and decay_rate
                                %% are set, we calculate a scaled rx unit (the
                                %% value ToAdd)
                                %%
                                %% This is determined using the formulae
                                %% mentioned in hip15
                                ToAdd = case {WitnessRedundancy, DecayRate} of
                                            {undefined, _} -> 1;
                                            {_, undefined} -> 1;
                                            {N, R} ->
                                                W = length(ValidWitnesses),
                                                poc_witness_reward_unit(R, W, N)
                                        end,

                                 case DensityTgtRes of
                                     undefined ->
                                         %% old (HIP15)
                                         lists:foldl(
                                           fun(WitnessRecord, Acc2) ->
                                                   Witness = blockchain_poc_witness_v1:gateway(WitnessRecord),
                                                   {C, I} = maps:get(Witness, Acc2, {0, 0}),
                                                   maps:put(Witness, {C+1, I+(ToAdd * witness_decay(C, Vars))}, Acc2)
                                           end,
                                           Acc1,
                                           ValidWitnesses);
                                     D ->
                                         %% new (HIP17)
                                         lists:foldl(
                                           fun(WitnessRecord, Acc2) ->
                                                   Challengee = blockchain_poc_path_element_v1:challengee(Elem),
                                                   %% This must always be {ok, ...}
                                                   %% Challengee must have a location
                                                   {ok, ChallengeeLoc} =
                                                      blockchain_ledger_v1:find_gateway_location(Challengee, Ledger),
                                                   Witness =
                                                      blockchain_poc_witness_v1:gateway(WitnessRecord),
                                                   %% The witnesses get scaled by the value of their transmitters
                                                   RxScale = blockchain_utils:normalize_float(
                                                                 blockchain_hex:scale(ChallengeeLoc,
                                                                                      VarMap,
                                                                                      D,
                                                                                      Ledger)),
                                                   Value = blockchain_utils:normalize_float(ToAdd * RxScale),
                                                   {C, I} = maps:get(Witness, Acc2, {0, 0}),
                                                   maps:put(Witness, {C+1, I+(Value * witness_decay(C, Vars))}, Acc2)
                                           end,
                                           Acc1,
                                           ValidWitnesses)
                                  end
                        end
                end,
                AccIn,
                Path)
    catch
        throw:{error, {unknown_region, Region}}:_ST ->
            lager:error("Reported unknown_region: ~p", [Region]),
            AccIn;
        What:Why:ST ->
            lager:error("failed to calculate poc_witness_rewards, error ~p:~p:~p", [What, Why, ST]),
            AccIn
    end;
poc_witness_reward(Txn, AccIn, _Chain, Ledger,
                   #{ poc_version := POCVersion } = Vars) when is_integer(POCVersion)
                                                        andalso POCVersion > 4 ->
    lists:foldl(
      fun(Elem, A) ->
              case blockchain_txn_poc_receipts_v1:good_quality_witnesses(Elem, Ledger) of
                  [] ->
                      A;
                  GoodQualityWitnesses ->
                      lists:foldl(
                        fun(WitnessRecord, Map) ->
                                Witness = blockchain_poc_witness_v1:gateway(WitnessRecord),
                                {C, I} = maps:get(Witness, Map, {0, 0}),
                                maps:put(Witness, {C+1, I+(1 * witness_decay(C, Vars))}, Map)
                        end,
                        A,
                        GoodQualityWitnesses)
              end
      end,
      AccIn,
      blockchain_txn_poc_receipts_v1:path(Txn)
     );
poc_witness_reward(Txn, AccIn, _Chain, _Ledger, Vars) ->
    lists:foldl(
      fun(Elem, A) ->
              lists:foldl(
                fun(WitnessRecord, Map) ->
                        Witness = blockchain_poc_witness_v1:gateway(WitnessRecord),
                        {C, I} = maps:get(Witness, Map, {0, 0}),
                        maps:put(Witness, {C+1, I+(1 * witness_decay(C, Vars))}, Map)
                end,
                A,
                blockchain_poc_path_element_v1:witnesses(Elem))
      end,
      AccIn,
      blockchain_txn_poc_receipts_v1:path(Txn)).

-spec normalize_witness_rewards( WitnessRewards :: rewards_share_map(),
                                 Vars :: reward_vars() ) -> rewards_map().
normalize_witness_rewards(WitnessRewards, #{epoch_reward := EpochReward,
                                            poc_witnesses_percent := PocWitnessesPercent}=Vars) ->
    TotalWitnesses = lists:sum(element(2, lists:unzip(maps:values(WitnessRewards)))),
    ShareOfDCRemainder = share_of_dc_rewards(poc_witnesses_percent, Vars),
    WitnessesReward = (EpochReward * PocWitnessesPercent) + ShareOfDCRemainder,
    maps:fold(
        fun(Witness, {_Count, Witnessed}, Acc) ->
            PercentofReward = (Witnessed*100/TotalWitnesses)/100,
            Amount = erlang:round(PercentofReward*WitnessesReward),
            maps:put({gateway, poc_witnesses, Witness}, Amount, Acc)
        end,
        #{},
        WitnessRewards
    ).

-spec collect_dc_rewards_from_previous_epoch_grace(
        Start :: non_neg_integer(),
        End :: non_neg_integer(),
        Chain :: blockchain:blockchain(),
        Vars :: reward_vars(),
        Ledger :: blockchain_ledger_v1:ledger()) -> {ok, dc_rewards_share_map()} | {error, any()}.
collect_dc_rewards_from_previous_epoch_grace(Start, End, Chain,
                                             #{sc_grace_blocks := Grace,
                                               reward_version := RV} = Vars,
                                             Ledger) when RV > 4 ->
    scan_grace_block(max(1, Start - Grace), Start, End, Vars, Chain, Ledger, #{});
collect_dc_rewards_from_previous_epoch_grace(_Start, _End, _Chain, _Vars, _Ledger) -> {ok, #{}}.

-spec scan_grace_block( Current :: pos_integer(),
                        Start :: pos_integer(),
                        End :: pos_integer(),
                        Vars :: reward_vars(),
                        Chain :: blockchain:blockchain(),
                        Ledger :: blockchain_ledger_v1:ledger(),
                        Acc :: dc_rewards_share_map() ) -> {ok, dc_rewards_share_map()} | {error, term()}.
scan_grace_block(Current, Start, _End, _Vars, _Chain, _Ledger, Acc)
                                           when Current == Start + 1 -> {ok, Acc};
scan_grace_block(Current, Start, End, Vars, Chain, Ledger, Acc) ->
    case blockchain:get_block(Current, Chain) of
        {error, _Error} = Err ->
            lager:error("failed to get grace block ~p ~p", [_Error, Current]),
            Err;
        {ok, Block} ->
            Txns = blockchain_block:transactions(Block),
            NewAcc = lists:foldl(fun(T, A) ->
                                         case blockchain_txn:type(T) of
                                             blockchain_txn_state_channel_close_v1 ->
                                                 dc_reward(T, End, A, Ledger, Vars);
                                             _ -> A
                                         end
                                 end,
                                 Acc,
                                 Txns),
            scan_grace_block(Current+1, Start, End, Vars, Chain, Ledger, NewAcc)
    end.

-spec dc_reward( Txn :: blockchain_txn_state_channel_close_v1:txn_state_channel_close(),
                 End :: pos_integer(),
                 AccIn :: dc_rewards_share_map(),
                 Ledger :: blockchain_ledger_v1:ledger(),
                 Vars :: reward_vars() ) -> dc_rewards_share_map().
dc_reward(Txn, End, AccIn, Ledger, #{ sc_grace_blocks := GraceBlocks,
                                      sc_version := 2} = Vars) ->
    case blockchain_txn_state_channel_close_v1:state_channel_expire_at(Txn) + GraceBlocks < End of
        true ->
            SCID = blockchain_txn_state_channel_close_v1:state_channel_id(Txn),
            case lists:member(SCID, maps:get(seen, AccIn, [])) of
                false ->
                    %% haven't seen this state channel yet, pull the final result from the ledger
                    case blockchain_ledger_v1:find_state_channel(
                           blockchain_txn_state_channel_close_v1:state_channel_id(Txn),
                           blockchain_txn_state_channel_close_v1:state_channel_owner(Txn),
                           Ledger) of
                        {ok, SC} ->
                            %% check for a holdover v1 channel
                            case blockchain_ledger_state_channel_v2:is_v2(SC) of
                                true ->
                                    %% pull out the final version of the state channel
                                    FinalSC = blockchain_ledger_state_channel_v2:state_channel(SC),
                                    RewardVersion = maps:get(reward_version, Vars, 1),

                                    Summaries = case RewardVersion > 3 of
                                                    %% reward version 4 normalizes payouts
                                                    true -> blockchain_state_channel_v1:summaries(blockchain_state_channel_v1:normalize(FinalSC));
                                                    false -> blockchain_state_channel_v1:summaries(FinalSC)
                                                end,
                                    %% check the dispute status
                                    Bonus = case blockchain_ledger_state_channel_v2:close_state(SC) of
                                                %% Reward version 4 or higher just slashes overcommit
                                                dispute when RewardVersion < 4 ->
                                                    %% the owner of the state channel
                                                    %% did a naughty thing, divide
                                                    %% their overcommit between the
                                                    %% participants
                                                    OverCommit = blockchain_ledger_state_channel_v2:amount(SC)
                                                        - blockchain_ledger_state_channel_v2:original(SC),
                                                    OverCommit div length(Summaries);
                                                _ ->
                                                    0
                                            end,

                                    lists:foldl(fun(Summary, A) ->
                                                        Key = blockchain_state_channel_summary_v1:client_pubkeybin(Summary),
                                                        DCs = blockchain_state_channel_summary_v1:num_dcs(Summary) + Bonus,
                                                        maps:update_with(Key,
                                                                         fun(V) -> V + DCs end,
                                                                         DCs,
                                                                         A)
                                                end,
                                                maps:update_with(seen,
                                                                 fun(Seen) -> [SCID|Seen] end,
                                                                 [SCID],
                                                                 AccIn),
                                                Summaries);
                                false ->
                                    %% this is a v1 SC; ignore
                                    AccIn
                            end;
                        {error, not_found} ->
                            ExpireAt = blockchain_txn_state_channel_close_v1:state_channel_expire_at(Txn),
                            lager:warning("missing scid ~p", [SCID]),
                            lager:warning("expire ~p + grace ~p > end ~p?", [ExpireAt, GraceBlocks, End]),
                            AccIn
                    end;
                true ->
                    %% we have already seen this SCID before; ignore
                    AccIn
            end;
        false ->
            %% SC did not close in _this_ epoch; skip it
            AccIn
    end.

-spec normalize_dc_rewards( DCRewards0 :: dc_rewards_share_map(),
                            Vars :: reward_vars() ) -> {non_neg_integer(), rewards_map()}.
normalize_dc_rewards(DCRewards0, #{epoch_reward := EpochReward,
                                   dc_percent := DCPercent}=Vars) ->
    DCRewards = maps:remove(seen, DCRewards0),
    OraclePrice = maps:get(oracle_price, Vars, 0),
    RewardVersion = maps:get(reward_version, Vars, 1),
    TotalDCs = lists:sum(maps:values(DCRewards)),
    MaxDCReward = EpochReward * DCPercent,
    %% compute the price HNT equivalent of the DCs burned in this epoch
    DCReward = case OraclePrice == 0 orelse RewardVersion < 3 of
        true ->
            %% no oracle price, or rewards =< 2
            MaxDCReward;
        false ->
            {ok, DCInThisEpochAsHNT} = blockchain_ledger_v1:dc_to_hnt(TotalDCs, OraclePrice),
            case DCInThisEpochAsHNT >= MaxDCReward of
                true ->
                    %% we spent enough, just allocate it proportionally
                    MaxDCReward;
                false ->
                    %% we didn't spend enough this epoch, return the remainder to the pool
                    DCInThisEpochAsHNT
            end
    end,

    {max(0, round(MaxDCReward - DCReward)),
     maps:fold(
       fun(Key, NumDCs, Acc) ->
               PercentofReward = (NumDCs*100/TotalDCs)/100,
               Amount = erlang:round(PercentofReward*DCReward),
               maps:put({gateway, data_credits, Key}, Amount, Acc)
       end,
       #{},
       DCRewards
      )}.

-spec poc_reward_tx_unit(R :: float(),
                         W :: pos_integer(),
                         N :: pos_integer()) -> float().
poc_reward_tx_unit(_R, W, N) when W =< N ->
    blockchain_utils:normalize_float(W / N);
poc_reward_tx_unit(R, W, N) ->
    NoNorm = 1 + (1 - math:pow(R, (W - N))),
    blockchain_utils:normalize_float(NoNorm).

-spec poc_witness_reward_unit(R :: float(),
                              W :: pos_integer(),
                              N :: pos_integer()) -> float().
poc_witness_reward_unit(_R, W, N) when W =< N ->
    1.0;
poc_witness_reward_unit(R, W, N) ->
    %% It's okay to call the previously broken normalize_reward_unit here because
    %% the value does not asympotically tend to 2.0, instead it tends to 0.0
    normalize_reward_unit(blockchain_utils:normalize_float((N - (1 - math:pow(R, (W - N))))/W)).

-spec legit_witnesses( Txn :: blockchain_txn_poc_receipts_v1:txn_poc_receipts(),
                       Chain :: blockchain:blockchain(),
                       Ledger :: blockchain_ledger_v1:ledger(),
                       Elem :: blockchain_poc_path_element_v1:poc_element(),
                       StaticPath :: blockchain_poc_path_element_v1:poc_path(),
                       RegionVars :: {ok, #{atom() => binary()}} | {error, any()},
                       Version :: pos_integer()
                     ) -> [blockchain_txn_poc_witnesses_v1:poc_witness()].
legit_witnesses(Txn, Chain, Ledger, Elem, StaticPath, RegionVars, Version) ->
    case Version of
        V when is_integer(V), V >= 9 ->
            try
                %% Get channels without validation
                {ok, Channels} = blockchain_txn_poc_receipts_v1:get_channels(Txn, Version, RegionVars, Chain),
                ElemPos = blockchain_utils:index_of(Elem, StaticPath),
                WitnessChannel = lists:nth(ElemPos, Channels),
                ValidWitnesses = blockchain_txn_poc_receipts_v1:valid_witnesses(Elem, WitnessChannel, RegionVars, Ledger),
                ValidWitnesses
            catch
                throw:{error, {unknown_region, Region}}:_ST ->
                    lager:error("Reported unknown_region: ~p", [Region]),
                    [];
                What:Why:ST ->
                    lager:error("failed to calculate poc_challengees_rewards, error ~p:~p:~p", [What, Why, ST]),
                    []
            end;
        V when is_integer(V), V > 4 ->
            blockchain_txn_poc_receipts_v1:good_quality_witnesses(Elem, Ledger);
        _ ->
            blockchain_poc_path_element_v1:witnesses(Elem)
    end.

maybe_calc_tx_scale(_Challengee,
                    DensityTgtRes,
                    ChallengeeLoc,
                    VarMap,
                    Ledger) ->
    case {DensityTgtRes, ChallengeeLoc} of
        {undefined, _} -> 1.0;
        {_, undefined} -> 1.0;
        {D, Loc} ->
            TxScale = blockchain_hex:scale(Loc, VarMap, D, Ledger),
            %% lager:info("Challengee: ~p, TxScale: ~p",
                       %% [blockchain_utils:addr2name(Challengee), TxScale]),
            blockchain_utils:normalize_float(TxScale)
    end.

share_of_dc_rewards(_Key, #{dc_remainder := 0}) ->
    0;
share_of_dc_rewards(Key, Vars=#{dc_remainder := DCRemainder}) ->
    erlang:round(DCRemainder
                 * ((maps:get(Key, Vars) /
                     (maps:get(poc_challengers_percent, Vars)
                      + maps:get(poc_challengees_percent, Vars)
                      + maps:get(poc_witnesses_percent, Vars))))
                ).

witness_decay(Count, Vars) ->
    case maps:find(witness_reward_decay_rate, Vars) of
        {ok, undefined} ->
            1;
        {ok, DecayRate} ->
            Exclusion = case maps:find(witness_reward_decay_exclusion, Vars) of
                            {ok, undefined} -> 0;
                            {ok, ExclusionValue} -> ExclusionValue
                        end,
            case Count < Exclusion of
                true ->
                    1;
                false ->
                    Scale = math:exp((Count - Exclusion) * -1 * DecayRate),
                    lager:debug("scaling witness reward by ~p", [Scale]),
                    Scale
            end;
        _ ->
            1
    end.

%% ------------------------------------------------------------------
%% EUNIT Tests
%% ------------------------------------------------------------------
-ifdef(TEST).

%% @doc Given a list of reward_v1 txns, return the equivalent reward_v2
%% list.
-spec v1_to_v2( RewardsV1 :: [blockchain_txn_reward_v1:rewards()] ) -> rewards().
v1_to_v2(RewardsV1) ->
    R = lists:foldl(fun(R, Acc) ->
                            Owner = blockchain_txn_reward_v1:account(R),
                            Amt = blockchain_txn_reward_v1:amount(R),
                            maps:update_with(Owner, fun(Balance) -> Balance + Amt end, Amt, Acc)
                    end,
                    #{},
                    RewardsV1),
    lists:sort(maps:fold(fun(_O, 0, Acc) -> Acc; %% drop any 0 amount reward, as in v2
                             (O, A, Acc) -> [ new_reward(O, A) | Acc ] end,
                         [],
                         R)).

new_test() ->
    Tx = #blockchain_txn_rewards_v2_pb{start_epoch=1, end_epoch=30, rewards=[]},
    ?assertEqual(Tx, new(1, 30, [])).

start_epoch_test() ->
    Tx = new(1, 30, []),
    ?assertEqual(1, start_epoch(Tx)).

end_epoch_test() ->
    Tx = new(1, 30, []),
    ?assertEqual(30, end_epoch(Tx)).

rewards_test() ->
    Tx = new(1, 30, []),
    ?assertEqual([], rewards(Tx)).

poc_challengers_rewards_2_test() ->
    ReceiptForA = blockchain_poc_receipt_v1:new(<<"a">>, 1, 1, <<"data">>, radio),
    ElemForA = blockchain_poc_path_element_v1:new(<<"a">>, ReceiptForA, []),

    Txns = [
        blockchain_txn_poc_receipts_v1:new(<<"a">>, <<"Secret">>, <<"OnionKeyHash">>, []),
        blockchain_txn_poc_receipts_v1:new(<<"b">>, <<"Secret">>, <<"OnionKeyHash">>, []),
        blockchain_txn_poc_receipts_v1:new(<<"c">>, <<"Secret">>, <<"OnionKeyHash">>, [ElemForA])
    ],
    Vars = #{
        epoch_reward => 1000,
        poc_challengers_percent => 0.15,
        poc_witnesses_percent => 0.0,
        poc_challengees_percent => 0.0,
        dc_remainder => 0,
        poc_version => 5
    },
    Rewards = #{
        {gateway, poc_challengers, <<"a">>} => 38,
        {gateway, poc_challengers, <<"b">>} => 38,
        {gateway, poc_challengers, <<"c">>} => 75
    },
    ChallengerShares = lists:foldl(fun(T, Acc) -> poc_challenger_reward(T, Acc, Vars) end, #{}, Txns),
    ?assertEqual(Rewards, normalize_challenger_rewards(ChallengerShares, Vars)).

poc_challengees_rewards_3_test() ->
    BaseDir = test_utils:tmp_dir("poc_challengees_rewards_3_test"),
    Block = blockchain_block:new_genesis_block([]),
    {ok, Chain} = blockchain:new(BaseDir, Block, undefined, undefined),
    Ledger = blockchain:ledger(Chain),
    Ledger1 = blockchain_ledger_v1:new_context(Ledger),

    Vars = #{
        epoch_reward => 1000,
        poc_challengees_percent => 0.35,
        poc_witnesses_percent => 0.0,
        poc_challengers_percent => 0.0,
        dc_remainder => 0,
        poc_version => 5
    },

    LedgerVars = maps:put(?poc_version, 5, common_poc_vars()),

    ok = blockchain_ledger_v1:vars(LedgerVars, [], Ledger1),

    One = 631179381270930431,
    Two = 631196173757531135,
    Three = 631196173214364159,

    ok = blockchain_ledger_v1:add_gateway(<<"o">>, <<"a">>, Ledger1),
    ok = blockchain_ledger_v1:add_gateway_location(<<"a">>, One, 1, Ledger1),

    ok = blockchain_ledger_v1:add_gateway(<<"o">>, <<"b">>, Ledger1),
    ok = blockchain_ledger_v1:add_gateway_location(<<"b">>, Two, 1, Ledger1),

    ok = blockchain_ledger_v1:add_gateway(<<"o">>, <<"c">>, Ledger1),
    ok = blockchain_ledger_v1:add_gateway_location(<<"c">>, Three, 1, Ledger1),

    ok = blockchain_ledger_v1:commit_context(Ledger1),

    ReceiptForA = blockchain_poc_receipt_v1:new(<<"a">>, 1, -120, <<"data">>, radio),
    WitnessForA = blockchain_poc_witness_v1:new(<<"c">>, 1, -120, <<>>),
    ReceiptForB = blockchain_poc_receipt_v1:new(<<"b">>, 1, -70, <<"data">>, radio),
    WitnessForB = blockchain_poc_witness_v1:new(<<"c">>, 1, -120, <<>>),
    ReceiptForC = blockchain_poc_receipt_v1:new(<<"c">>, 1, -120, <<"data">>, radio),

    ElemForA = blockchain_poc_path_element_v1:new(<<"a">>, ReceiptForA, []),
    ElemForAWithWitness = blockchain_poc_path_element_v1:new(<<"a">>, ReceiptForA, [WitnessForA]),
    ElemForB = blockchain_poc_path_element_v1:new(<<"b">>, undefined, []),
    ElemForBWithWitness = blockchain_poc_path_element_v1:new(<<"b">>, ReceiptForB, [WitnessForB]),
    ElemForC = blockchain_poc_path_element_v1:new(<<"c">>, ReceiptForC, []),

    Txns = [
        %% No rewards here, Only receipt with no witness or subsequent receipt
        blockchain_txn_poc_receipts_v1:new(<<"X">>, <<"Secret">>, <<"OnionKeyHash">>, [ElemForB, ElemForA]),  %% 1, 2
        %% Reward because of witness
        blockchain_txn_poc_receipts_v1:new(<<"X">>, <<"Secret">>, <<"OnionKeyHash">>, [ElemForAWithWitness]), %% 3
        %% Reward because of next elem has receipt
        blockchain_txn_poc_receipts_v1:new(<<"X">>, <<"Secret">>, <<"OnionKeyHash">>, [ElemForA, ElemForB, ElemForC]), %% 3, 2, 2
        %% Reward because of witness (adding to make reward 50/50)
        blockchain_txn_poc_receipts_v1:new(<<"X">>, <<"Secret">>, <<"OnionKeyHash">>, [ElemForBWithWitness]) %% 3
    ],
    Rewards = #{
        %% a gets 8 shares
        {gateway, poc_challengees, <<"a">>} => 175,
        %% b gets 6 shares
        {gateway, poc_challengees, <<"b">>} => 131,
        %% c gets 2 shares
        {gateway, poc_challengees, <<"c">>} => 44
    },
    ChallengeeShares = lists:foldl(fun(T, Acc) ->
                                           Path = blockchain_txn_poc_receipts_v1:path(T),
                                           poc_challengees_rewards_(Vars, Path, Path, T, Chain, Ledger, true, #{}, Acc)
                                   end,
                                   #{},
                                   Txns),
    ?assertEqual(Rewards, normalize_challengee_rewards(ChallengeeShares, Vars)),
    test_utils:cleanup_tmp_dir(BaseDir).

poc_witnesses_rewards_test() ->
    BaseDir = test_utils:tmp_dir("poc_witnesses_rewards_test"),
    Block = blockchain_block:new_genesis_block([]),
    {ok, Chain} = blockchain:new(BaseDir, Block, undefined, undefined),
    Ledger = blockchain:ledger(Chain),
    Ledger1 = blockchain_ledger_v1:new_context(Ledger),
    EpochVars = #{
      epoch_reward => 1000,
      poc_witnesses_percent => 0.05,
      poc_challengees_percent => 0.0,
      poc_challengers_percent => 0.0,
      dc_remainder => 0,
      poc_version => 5
     },

    LedgerVars = maps:merge(common_poc_vars(), EpochVars),

    ok = blockchain_ledger_v1:vars(LedgerVars, [], Ledger1),

    One = 631179381270930431,
    Two = 631196173757531135,
    Three = 631196173214364159,
    Four = 631179381325720575,
    Five = 631179377081096191,

    ok = blockchain_ledger_v1:add_gateway(<<"o">>, <<"a">>, Ledger1),
    ok = blockchain_ledger_v1:add_gateway_location(<<"a">>, One, 1, Ledger1),

    ok = blockchain_ledger_v1:add_gateway(<<"o">>, <<"b">>, Ledger1),
    ok = blockchain_ledger_v1:add_gateway_location(<<"b">>, Two, 1, Ledger1),

    ok = blockchain_ledger_v1:add_gateway(<<"o">>, <<"c">>, Ledger1),
    ok = blockchain_ledger_v1:add_gateway_location(<<"c">>, Three, 1, Ledger1),

    ok = blockchain_ledger_v1:add_gateway(<<"o">>, <<"d">>, Ledger1),
    ok = blockchain_ledger_v1:add_gateway_location(<<"d">>, Four, 1, Ledger1),

    ok = blockchain_ledger_v1:add_gateway(<<"o">>, <<"e">>, Ledger1),
    ok = blockchain_ledger_v1:add_gateway_location(<<"e">>, Five, 1, Ledger1),

    ok = blockchain_ledger_v1:commit_context(Ledger1),

    Witness1 = blockchain_poc_witness_v1:new(<<"a">>, 1, -80, <<>>),
    Witness2 = blockchain_poc_witness_v1:new(<<"b">>, 1, -80, <<>>),
    Elem = blockchain_poc_path_element_v1:new(<<"c">>, <<"Receipt not undefined">>, [Witness1, Witness2]),
    Txns = [
        blockchain_txn_poc_receipts_v1:new(<<"d">>, <<"Secret">>, <<"OnionKeyHash">>, [Elem, Elem]),
        blockchain_txn_poc_receipts_v1:new(<<"e">>, <<"Secret">>, <<"OnionKeyHash">>, [Elem, Elem])
    ],

    Rewards = #{{gateway,poc_witnesses,<<"a">>} => 25,
                {gateway,poc_witnesses,<<"b">>} => 25},

    WitnessShares = lists:foldl(fun(T, Acc) -> poc_witness_reward(T, Acc, Chain, Ledger, EpochVars) end,
                                #{}, Txns),
    ?assertEqual(Rewards, normalize_witness_rewards(WitnessShares, EpochVars)),
    test_utils:cleanup_tmp_dir(BaseDir).

dc_rewards_v3_test() ->
    BaseDir = test_utils:tmp_dir("dc_rewards_v3_test"),
    Ledger = blockchain_ledger_v1:new(BaseDir),
    Ledger1 = blockchain_ledger_v1:new_context(Ledger),

    Vars = #{
        epoch_reward => 100000,
        dc_percent => 0.3,
        consensus_percent => 0.06 + 0.025,
        poc_challengees_percent => 0.18,
        poc_challengers_percent => 0.0095,
        poc_witnesses_percent => 0.0855,
        securities_percent => 0.34,
        sc_version => 2,
        sc_grace_blocks => 5,
        reward_version => 3,
        oracle_price => 100000000, %% 1 dollar
        consensus_members => [<<"c">>, <<"d">>]
    },

    LedgerVars = maps:merge(#{?poc_version => 5, ?sc_version => 2, ?sc_grace_blocks => 5}, common_poc_vars()),

    ok = blockchain_ledger_v1:vars(LedgerVars, [], Ledger1),

    {SC0, _} = blockchain_state_channel_v1:new(<<"id">>, <<"owner">>, 100, <<"blockhash">>, 10),
    SC = blockchain_state_channel_v1:summaries([blockchain_state_channel_summary_v1:new(<<"a">>, 1, 1), blockchain_state_channel_summary_v1:new(<<"b">>, 2, 2)], SC0),

    ok = blockchain_ledger_v1:add_state_channel(<<"id">>, <<"owner">>, 10, 1, 100, 200, Ledger1),

    {ok, _} = blockchain_ledger_v1:find_state_channel(<<"id">>, <<"owner">>, Ledger1),

    ok = blockchain_ledger_v1:close_state_channel(<<"owner">>, <<"owner">>, SC, <<"id">>, false, Ledger1),

    {ok, _} = blockchain_ledger_v1:find_state_channel(<<"id">>, <<"owner">>, Ledger1),


    SCClose = blockchain_txn_state_channel_close_v1:new(SC, <<"owner">>),
    {ok, DCsInEpochAsHNT} = blockchain_ledger_v1:dc_to_hnt(3, 100000000), %% 3 DCs burned at HNT price of 1 dollar
    %% NOTE: Rewards are split 33-66%
    Rewards = #{
        {gateway, data_credits, <<"a">>} => round(DCsInEpochAsHNT * (1/3)),
        {gateway, data_credits, <<"b">>} => round(DCsInEpochAsHNT * (2/3))
    },
    DCShares = dc_reward(SCClose, 100, #{}, Ledger1, Vars),
    ?assertEqual({26999, Rewards}, normalize_dc_rewards(DCShares, Vars)),
    test_utils:cleanup_tmp_dir(BaseDir).

dc_rewards_v3_spillover_test() ->
    BaseDir = test_utils:tmp_dir("dc_rewards_v3_spillover_test"),
    Block = blockchain_block:new_genesis_block([]),
    {ok, Chain} = blockchain:new(BaseDir, Block, undefined, undefined),
    Ledger = blockchain:ledger(Chain),
    Ledger1 = blockchain_ledger_v1:new_context(Ledger),

    Vars = #{
        epoch_reward => 100000,
        dc_percent => 0.05,
        consensus_percent => 0.1,
        poc_challengees_percent => 0.20,
        poc_challengers_percent => 0.15,
        poc_witnesses_percent => 0.15,
        securities_percent => 0.35,
        sc_version => 2,
        sc_grace_blocks => 5,
        reward_version => 3,
        poc_version => 5,
        dc_remainder => 0,
        oracle_price => 100000000, %% 1 dollar
        var_map => undefined,
        consensus_members => [<<"c">>, <<"d">>]
    },

    LedgerVars = maps:merge(#{?poc_version => 5, ?sc_version => 2, ?sc_grace_blocks => 5}, common_poc_vars()),

    ok = blockchain_ledger_v1:vars(LedgerVars, [], Ledger1),

    One = 631179381270930431,
    Two = 631196173757531135,
    Three = 631196173214364159,

    ok = blockchain_ledger_v1:add_gateway(<<"o">>, <<"a">>, Ledger1),
    ok = blockchain_ledger_v1:add_gateway_location(<<"a">>, One, 1, Ledger1),

    ok = blockchain_ledger_v1:add_gateway(<<"o">>, <<"b">>, Ledger1),
    ok = blockchain_ledger_v1:add_gateway_location(<<"b">>, Two, 1, Ledger1),

    ok = blockchain_ledger_v1:add_gateway(<<"o">>, <<"c">>, Ledger1),
    ok = blockchain_ledger_v1:add_gateway_location(<<"c">>, Three, 1, Ledger1),

    ReceiptForA = blockchain_poc_receipt_v1:new(<<"a">>, 1, -120, <<"data">>, radio),
    WitnessForA = blockchain_poc_witness_v1:new(<<"c">>, 1, -120, <<>>),
    ReceiptForB = blockchain_poc_receipt_v1:new(<<"b">>, 1, -70, <<"data">>, radio),
    WitnessForB = blockchain_poc_witness_v1:new(<<"c">>, 1, -120, <<>>),
    ReceiptForC = blockchain_poc_receipt_v1:new(<<"c">>, 1, -120, <<"data">>, radio),

    ElemForA = blockchain_poc_path_element_v1:new(<<"a">>, ReceiptForA, []),
    ElemForAWithWitness = blockchain_poc_path_element_v1:new(<<"a">>, ReceiptForA, [WitnessForA]),
    ElemForB = blockchain_poc_path_element_v1:new(<<"b">>, undefined, []),
    ElemForBWithWitness = blockchain_poc_path_element_v1:new(<<"b">>, ReceiptForB, [WitnessForB]),
    ElemForC = blockchain_poc_path_element_v1:new(<<"c">>, ReceiptForC, []),

    Txns = [
        %% No rewards here, Only receipt with no witness or subsequent receipt
        blockchain_txn_poc_receipts_v1:new(<<"X">>, <<"Secret">>, <<"OnionKeyHash">>, [ElemForB, ElemForA]),  %% 1, 2
        %% Reward because of witness
        blockchain_txn_poc_receipts_v1:new(<<"X">>, <<"Secret">>, <<"OnionKeyHash">>, [ElemForAWithWitness]), %% 3
        %% Reward because of next elem has receipt
        blockchain_txn_poc_receipts_v1:new(<<"X">>, <<"Secret">>, <<"OnionKeyHash">>, [ElemForA, ElemForB, ElemForC]), %% 3, 2, 2
        %% Reward because of witness (adding to make reward 50/50)
        blockchain_txn_poc_receipts_v1:new(<<"X">>, <<"Secret">>, <<"OnionKeyHash">>, [ElemForBWithWitness]) %% 3
    ],


    {SC0, _} = blockchain_state_channel_v1:new(<<"id">>, <<"owner">>, 100, <<"blockhash">>, 10),
    SC = blockchain_state_channel_v1:summaries([blockchain_state_channel_summary_v1:new(<<"a">>, 1, 1), blockchain_state_channel_summary_v1:new(<<"b">>, 2, 2)], SC0),

    ok = blockchain_ledger_v1:add_state_channel(<<"id">>, <<"owner">>, 10, 1, 100, 200, Ledger1),

    {ok, _} = blockchain_ledger_v1:find_state_channel(<<"id">>, <<"owner">>, Ledger1),

    ok = blockchain_ledger_v1:close_state_channel(<<"owner">>, <<"owner">>, SC, <<"id">>, false, Ledger1),

    {ok, _} = blockchain_ledger_v1:find_state_channel(<<"id">>, <<"owner">>, Ledger1),

    ok = blockchain_ledger_v1:commit_context(Ledger1),

    Txns2 = [
         blockchain_txn_state_channel_close_v1:new(SC, <<"owner">>)
    ],
    AllTxns = Txns ++ Txns2,
    {ok, DCsInEpochAsHNT} = blockchain_ledger_v1:dc_to_hnt(3, 100000000), %% 3 DCs burned at HNT price of 1 dollar
    %% NOTE: Rewards are split 33-66%
    Rewards = #{
        {gateway, data_credits, <<"a">>} => round(DCsInEpochAsHNT * (1/3)),
        {gateway, data_credits, <<"b">>} => round(DCsInEpochAsHNT * (2/3))
    },

    RewardSharesInit = #{
      dc_rewards => #{},
      poc_challenger => #{},
      poc_challengee => #{},
      poc_witness => #{}
     },

    NoSpillover = lists:foldl(fun(T, Acc) -> calculate_reward_for_txn(
                                               blockchain_txn:type(T), T, 100,
                                               Acc, Chain, Ledger, Vars)
                                    end,
                                    RewardSharesInit,
                                    AllTxns),
    DCShares = maps:get(dc_rewards, NoSpillover),
    {DCRemainder, DCRewards} = normalize_dc_rewards(DCShares, Vars),
    DCAward = trunc(maps:get(epoch_reward, Vars) * maps:get(dc_percent, Vars)),
    ?assertEqual({DCAward - DCsInEpochAsHNT, Rewards}, {DCRemainder, DCRewards}),

    NewVars = maps:put(dc_remainder, DCRemainder, Vars),

    Spillover = lists:foldl(fun(T, Acc) -> calculate_reward_for_txn(
                                               blockchain_txn:type(T), T, 100,
                                               Acc, Chain, Ledger, NewVars)
                                    end,
                                    RewardSharesInit,
                                    AllTxns),

    ChallengerShares = maps:get(poc_challenger, NoSpillover),
    ChallengeeShares = maps:get(poc_challengee, NoSpillover),
    WitnessShares = maps:get(poc_witness, NoSpillover),

    ChallengerRewards = normalize_challenger_rewards(ChallengerShares, Vars),
    ChallengeeRewards = normalize_challengee_rewards(ChallengeeShares, Vars),
    WitnessRewards = normalize_witness_rewards(WitnessShares, Vars),

    ChallengersAward = trunc(maps:get(epoch_reward, Vars) * maps:get(poc_challengers_percent, Vars)),
    ?assertEqual(#{{gateway,poc_challengers,<<"X">>} =>  ChallengersAward}, ChallengerRewards), %% entire 15% allocation
    ChallengeesAward = trunc(maps:get(epoch_reward, Vars) * maps:get(poc_challengees_percent, Vars)),
    ?assertEqual(#{{gateway,poc_challengees,<<"a">>} => trunc(ChallengeesAward * 4/8), %% 4 of 8 shares of 20% allocation
                   {gateway,poc_challengees,<<"b">>} => trunc(ChallengeesAward * 3/8), %% 3 shares
                   {gateway,poc_challengees,<<"c">>} => trunc(ChallengeesAward * 1/8)}, %% 1 share
                 ChallengeeRewards),
    WitnessesAward = trunc(maps:get(epoch_reward, Vars) * maps:get(poc_witnesses_percent, Vars)),
    ?assertEqual(#{{gateway,poc_witnesses,<<"c">>} => WitnessesAward}, %% entire 15% allocation
                 WitnessRewards),


    %% apply the DC remainder, if any to the other PoC categories pro rata
    SpilloverChallengerShares = maps:get(poc_challenger, Spillover),
    SpilloverChallengeeShares = maps:get(poc_challengee, Spillover),
    SpilloverWitnessShares = maps:get(poc_witness, Spillover),

    SpilloverChallengerRewards = normalize_challenger_rewards(SpilloverChallengerShares, NewVars),
    SpilloverChallengeeRewards = normalize_challengee_rewards(SpilloverChallengeeShares, NewVars),
    SpilloverWitnessRewards = normalize_witness_rewards(SpilloverWitnessShares, NewVars),

    ChallengerSpilloverAward = erlang:round(DCRemainder * ((maps:get(poc_challengers_percent, Vars) / (maps:get(poc_challengees_percent, Vars) +
                                                                                                       maps:get(poc_witnesses_percent, Vars) +
                                                                                                       maps:get(poc_challengers_percent, Vars))))),

    ?assertEqual(#{{gateway,poc_challengers,<<"X">>} =>  ChallengersAward + ChallengerSpilloverAward}, SpilloverChallengerRewards), %% entire 15% allocation
    ChallengeeSpilloverAward = erlang:round(DCRemainder * ((maps:get(poc_challengees_percent, Vars) / (maps:get(poc_challengees_percent, Vars) +
                                                                                                       maps:get(poc_witnesses_percent, Vars) +
                                                                                                       maps:get(poc_challengers_percent, Vars))))),
    ?assertEqual(#{{gateway,poc_challengees,<<"a">>} => trunc((ChallengeesAward + ChallengeeSpilloverAward) * 4/8), %% 4 of 8 shares of 20% allocation
                   {gateway,poc_challengees,<<"b">>} => trunc((ChallengeesAward + ChallengeeSpilloverAward) * 3/8), %% 3 shares
                   {gateway,poc_challengees,<<"c">>} => trunc((ChallengeesAward + ChallengeeSpilloverAward) * 1/8)}, %% 1 share
                 SpilloverChallengeeRewards),
    WitnessesSpilloverAward = erlang:round(DCRemainder * ((maps:get(poc_witnesses_percent, Vars) / (maps:get(poc_challengees_percent, Vars) +
                                                                                                       maps:get(poc_witnesses_percent, Vars) +
                                                                                                       maps:get(poc_challengers_percent, Vars))))),
    ?assertEqual(#{{gateway,poc_witnesses,<<"c">>} => WitnessesAward + WitnessesSpilloverAward}, %% entire 15% allocation
                 SpilloverWitnessRewards),
    test_utils:cleanup_tmp_dir(BaseDir).

to_json_test() ->
    Tx = #blockchain_txn_rewards_v2_pb{start_epoch=1, end_epoch=30, rewards=[]},
    Json = to_json(Tx, []),
    ?assert(lists:all(fun(K) -> maps:is_key(K, Json) end,
                      [type, start_epoch, end_epoch, rewards])).


fixed_normalize_reward_unit_test() ->
    Rewards = [0.1, 0.9, 1.0, 1.8, 2.5, 2000, 0],

    %% Expectation: reward should get capped at 2.0
    Correct = lists:foldl(
                fun(Reward, Acc) ->
                        %% Set cap=2.0
                        maps:put(Reward, normalize_reward_unit(2.0, Reward), Acc)
                end, #{}, Rewards),

    Incorrect = lists:foldl(
                  fun(Reward, Acc) ->
                          %% Set cap=undefined (old behavior)
                          maps:put(Reward, normalize_reward_unit(undefined, Reward), Acc)
                  end, #{}, Rewards),

    ?assertEqual(1.8, maps:get(1.8, Correct)),          %% 1.8 -> 1.8
    ?assertEqual(0.1, maps:get(0.1, Correct)),          %% 0.1 -> 0.1
    ?assertEqual(0.9, maps:get(0.9, Correct)),          %% 0.9 -> 0.9
    ?assertEqual(2.0, maps:get(2.5, Correct)),          %% 2.5 -> 2.0
    ?assertEqual(1.0, maps:get(2.5, Incorrect)),        %% 2.5 -> 1.0 (incorrect)
    ?assertEqual(1.0, maps:get(1.8, Incorrect)),        %% 1.8 -> 1.0 (incorrect)
    ?assertEqual(0.1, maps:get(0.1, Incorrect)),        %% 0.1 -> 0.1
    ?assertEqual(0.9, maps:get(0.9, Incorrect)),        %% 0.9 -> 0.9

    ok.

common_poc_vars() ->
    #{
        ?poc_v4_exclusion_cells => 10,
        ?poc_v4_parent_res => 11,
        ?poc_v4_prob_bad_rssi => 0.01,
        ?poc_v4_prob_count_wt => 0.3,
        ?poc_v4_prob_good_rssi => 1.0,
        ?poc_v4_prob_no_rssi => 0.5,
        ?poc_v4_prob_rssi_wt => 0.3,
        ?poc_v4_prob_time_wt => 0.3,
        ?poc_v4_randomness_wt => 0.1,
        ?poc_v4_target_challenge_age => 300,
        ?poc_v4_target_exclusion_cells => 6000,
        ?poc_v4_target_prob_edge_wt => 0.2,
        ?poc_v4_target_prob_score_wt => 0.8,
        ?poc_v4_target_score_curve => 5,
        ?poc_v5_target_prob_randomness_wt => 0.0
    }.


hip28_calc_test() ->
    {timeout, 30000,
     fun() ->
             meck:new(blockchain_ledger_v1, [passthrough]),
             meck:expect(blockchain_ledger_v1, hnt_burned,
                         fun(_Ledger) ->
                                 0
                         end),
             meck:expect(blockchain_ledger_v1, net_overage,
                         fun(_Ledger) ->
                                 0
                         end),
             meck:expect(blockchain_ledger_v1, config,
                         fun(_, _Ledger) ->
                                 0
                         end),

                                                % set test vars such that rewards are 1 per block
             Vars = #{ block_time => 60000,
                       election_interval => 30,
                       election_restart_interval => 5,
                       monthly_reward => 43200,
                       reward_version => 6 },
             ?assertEqual(30.0, calculate_consensus_epoch_reward(1, 30, Vars, ledger)),
             ?assertEqual(35.0, calculate_consensus_epoch_reward(1, 50, Vars, ledger)),
             meck:unload(blockchain_ledger_v1),
             ok
     end}.

consensus_epoch_reward_test() ->
    {timeout, 30000,
     fun() ->
             meck:new(blockchain_ledger_v1, [passthrough]),
             meck:expect(blockchain_ledger_v1, hnt_burned,
                         fun(_Ledger) ->
                                 0
                         end),
             meck:expect(blockchain_ledger_v1, net_overage,
                         fun(_Ledger) ->
                                 0
                         end),
             meck:expect(blockchain_ledger_v1, config,
                         fun(_, _Ledger) ->
                                 0
                         end),

             %% using test values such that reward is 1 per block
             %% should always return the election interval as the answer
             ?assertEqual(30.0,calculate_epoch_reward(1, 1, 25, 60000, 30, 43200, ledger)),

             %% more than 30 blocks should return 30
             ?assertEqual(30.0,calculate_epoch_reward(1, 1, 50, 60000, 30, 43200, ledger)),
             meck:unload(blockchain_ledger_v1)
     end}.

-endif.<|MERGE_RESOLUTION|>--- conflicted
+++ resolved
@@ -294,15 +294,11 @@
                  {error, _Reason} -> #{};
                  {ok, VM} -> VM
              end,
-<<<<<<< HEAD
-    Vars = Vars0#{ var_map => VarMap },
-=======
 
     RegionVars = blockchain_region_v1:get_all_region_bins(Ledger),
 
     Vars = Vars0#{ var_map => VarMap, region_vars => RegionVars},
 
->>>>>>> 32518a9b
     %% Previously, if a state_channel closed in the grace blocks before an
     %% epoch ended, then it wouldn't ever get rewarded.
     {ok, PreviousGraceBlockDCRewards} = collect_dc_rewards_from_previous_epoch_grace(Start, End,
