%%-------------------------------------------------------------------
%% @doc
%% This module implements rewards v2 which track only an account and
%% an amount. The breakdowns of rewards by type and associated gateway
%% are not kept here.  This was done to streamline the increasing
%% size of rewards as the network grows.
%%
%% In the future, we will need to work on further ways to streamline
%% the size of this transaction. One proposal was to use the ledger
%% as an encoding dictionary and use ledger offsets to mark the
%% account instead of using the full sized account id.
%% @end
%%%-------------------------------------------------------------------
-module(blockchain_txn_rewards_v2).

-behavior(blockchain_txn).

-behavior(blockchain_json).
-include("blockchain_json.hrl").

-include("blockchain_vars.hrl").
-include_lib("helium_proto/include/blockchain_txn_rewards_v2_pb.hrl").

-export([
    new/3,
    hash/1,
    start_epoch/1,
    end_epoch/1,
    rewards/1,

    %% reward v2 accessors
    reward_account/1,
    reward_amount/1,

    sign/2,
    fee/1,
    fee_payer/2,
    is_valid/2,
    absorb/2,
    calculate_rewards/3,
    calculate_rewards_metadata/3,
    print/1,
    json_type/0,
    to_json/2
]).

-ifdef(TEST).
-include_lib("eunit/include/eunit.hrl").
-export([v1_to_v2/1]).
-endif.

-type txn_rewards_v2() :: #blockchain_txn_rewards_v2_pb{}.
-type reward_v2() :: #blockchain_txn_reward_v2_pb{}.
-type rewards() :: [reward_v2()].
-type reward_vars() :: map().
-type rewards_share_map() :: #{ libp2p_crypto:pubkey_bin() => non_neg_integer() }.
-type dc_rewards_share_map() :: #{ libp2p_crypto:pubkey_bin() => non_neg_integer(),
                                   seen => [ blockchain_state_channel_v1:id() ] }.
-type rewards_share_metadata() :: #{ poc_challenger => rewards_share_map(),
                                     poc_challengee => rewards_share_map(),
                                     poc_witness => rewards_share_map(),
                                     dc_rewards => dc_rewards_share_map(),
                                     overages => non_neg_integer() }.
-type owner_key() :: {owner, securities, libp2p_crypto:pubkey_bin()}.
-type reward_types() :: poc_challengers | poc_challengees | poc_witnesses | data_credits | consensus.
-type gateway_key() :: {gateway, reward_types(), libp2p_crypto:pubkey_bin()}.
-type rewards_map() :: #{ owner_key() | gateway_key() => number() }.
-type rewards_metadata() :: #{ poc_challenger => rewards_map(),
                               poc_challengee => rewards_map(),
                               poc_witness => rewards_map(),
                               dc_rewards => rewards_map(),
                               consensus_rewards => rewards_map(),
                               securities_rewards => rewards_map(),
                               overages => non_neg_integer() }.

-export_type([txn_rewards_v2/0, rewards_metadata/0]).

%% ------------------------------------------------------------------
%% Public API
%% ------------------------------------------------------------------

-spec new(non_neg_integer(), non_neg_integer(), rewards()) -> txn_rewards_v2().
new(Start, End, Rewards) ->
    SortedRewards = lists:sort(Rewards),
    #blockchain_txn_rewards_v2_pb{start_epoch=Start, end_epoch=End, rewards=SortedRewards}.

-spec hash(txn_rewards_v2()|reward_v2()) -> blockchain_txn:hash().
hash(Txn) ->
    EncodedTxn = blockchain_txn_rewards_v2_pb:encode_msg(Txn),
    crypto:hash(sha256, EncodedTxn).

-spec start_epoch(txn_rewards_v2()) -> non_neg_integer().
start_epoch(#blockchain_txn_rewards_v2_pb{start_epoch=Start}) ->
    Start.

-spec end_epoch(txn_rewards_v2()) -> non_neg_integer().
end_epoch(#blockchain_txn_rewards_v2_pb{end_epoch=End}) ->
    End.

-spec rewards(txn_rewards_v2()) -> rewards().
rewards(#blockchain_txn_rewards_v2_pb{rewards=Rewards}) ->
    Rewards.

-spec reward_account(reward_v2()) -> binary().
reward_account(#blockchain_txn_reward_v2_pb{account = Account}) ->
    Account.

-spec reward_amount(reward_v2()) -> non_neg_integer().
reward_amount(#blockchain_txn_reward_v2_pb{amount = Amount}) ->
    Amount.

-spec sign(txn_rewards_v2(), libp2p_crypto:sig_fun()) -> txn_rewards_v2().
sign(Txn, _SigFun) ->
    Txn.

-spec fee(txn_rewards_v2()) -> 0.
fee(_Txn) ->
    0.

-spec fee_payer(txn_rewards_v2(), blockchain_ledger_v1:ledger()) -> libp2p_crypto:pubkey_bin() | undefined.
fee_payer(_Txn, _Ledger) ->
    undefined.

-spec is_valid(txn_rewards_v2(), blockchain:blockchain()) -> ok | {error, atom()} | {error, {atom(), any()}}.
is_valid(Txn, Chain) ->
    Start = ?MODULE:start_epoch(Txn),
    End = ?MODULE:end_epoch(Txn),
    TxnRewards = ?MODULE:rewards(Txn),
    %% TODO: REMOVE THIS ENTIRE CASE STATEMENT AT NEXT RESTART
    case TxnRewards of
        [] ->
            ok;
        _ ->
            case ?MODULE:calculate_rewards(Start, End, Chain) of
                {error, _Reason}=Error ->
                    Error;
                {ok, CalRewards} ->
                    CalRewardsHashes = [hash(R)|| R <- CalRewards],
                    TxnRewardsHashes = [hash(R)|| R <- TxnRewards],
                    case CalRewardsHashes == TxnRewardsHashes of
                        false -> {error, invalid_rewards_v2};
                        true -> ok
                    end
            end
    end.

-spec absorb(txn_rewards_v2(), blockchain:blockchain()) -> ok | {error, atom()} | {error, {atom(), any()}}.
absorb(Txn, Chain) ->
    Ledger = blockchain:ledger(Chain),

    case blockchain:config(?net_emissions_enabled, Ledger) of
        {ok, true} ->
            %% initial proposed max 34.24
            {ok, Max} = blockchain:config(?net_emissions_max_rate, Ledger),
            {ok, Burned} = blockchain_ledger_v1:hnt_burned(Ledger),
            {ok, Overage} = blockchain_ledger_v1:net_overage(Ledger),

            %% clear this since we have it already
            ok = blockchain_ledger_v1:clear_hnt_burned(Ledger),

            case Burned > Max of
                %% if burned > max, then add (burned - max) to overage
                true ->
                    Overage1 = Overage + (Burned - Max),
                    ok = blockchain_ledger_v1:net_overage(Overage1, Ledger);
                %% else we may have pulled from overage to the tune of
                %% max - burned
                 _ ->
                    %% here we pulled from overage up to max
                    case (Max - Burned) < Overage  of
                        %% emitted max, pulled from overage
                        true ->
                            Overage1 = Overage - (Max - Burned),
                            ok = blockchain_ledger_v1:net_overage(Overage1, Ledger);
                        %% not enough overage to emit up to max, 0 overage
                        _ ->
                            ok = blockchain_ledger_v1:net_overage(0, Ledger)
                    end
            end;
        _ ->
            ok
    end,

    case blockchain_ledger_v1:mode(Ledger) == aux of
        false ->
            %% only absorb in the main ledger
            absorb_(Txn, Ledger);
        true ->
            aux_absorb(Txn, Ledger, Chain)
    end.

-spec absorb_(Txn :: txn_rewards_v2(), Ledger :: blockchain_ledger_v1:ledger()) -> ok.
absorb_(Txn, Ledger) ->
    Rewards = ?MODULE:rewards(Txn),
    absorb_rewards(Rewards, Ledger).

-spec absorb_rewards(Rewards :: rewards(),
                     Ledger :: blockchain_ledger_v1:ledger()) -> ok.
absorb_rewards(Rewards, Ledger) ->
    lists:foreach(
        fun(#blockchain_txn_reward_v2_pb{account=Account, amount=Amount}) ->
            ok = blockchain_ledger_v1:credit_account(Account, Amount, Ledger)
        end,
        Rewards
    ).

-spec aux_absorb(Txn :: txn_rewards_v2(),
                 AuxLedger :: blockchain_ledger_v1:ledger(),
                 Chain :: blockchain:blockchain()) -> ok | {error, any()}.
aux_absorb(Txn, AuxLedger, Chain) ->
    Start = ?MODULE:start_epoch(Txn),
    End = ?MODULE:end_epoch(Txn),
    %% NOTE: This is an aux ledger, we don't use rewards(txn) here, instead we calculate them manually
    %% and do 0 verification for absorption
    case calculate_rewards_(Start, End, AuxLedger, Chain, true) of
        {error, _}=E -> E;
        {ok, AuxRewards, AuxMD} ->
            TxnRewards = rewards(Txn),
            %% absorb the rewards attached to the txn (real)
            absorb_rewards(TxnRewards, AuxLedger),
            %% set auxiliary rewards in the aux ledger also
            lager:info("are aux rewards equal?: ~p", [lists:sort(TxnRewards) == lists:sort(AuxRewards)]),
            %% rewards appear in (End + 1) block
            blockchain_aux_ledger_v1:set_rewards(End + 1, TxnRewards, AuxRewards, AuxLedger),
            case calculate_rewards_(Start, End, blockchain_ledger_v1:mode(active, AuxLedger), Chain, true) of
                {error, _}=E -> E;
                {ok, _, OrigMD} ->
                    blockchain_aux_ledger_v1:set_rewards_md(End + 1, OrigMD, AuxMD, AuxLedger)
            end
    end.


-spec calculate_rewards(non_neg_integer(), non_neg_integer(), blockchain:blockchain()) ->
    {ok, rewards()} | {error, any()}.
%% @doc Calculate and return an ordered list (as ordered by lists:sort/1) of
%% rewards for use in a rewards_v2 transaction. Given how lists:sort/1 works,
%% ordering will depend on (binary) account information.
calculate_rewards(Start, End, Chain) ->
    {ok, Ledger} = blockchain:ledger_at(End, Chain),
    calculate_rewards_(Start, End, Ledger, Chain, false).

-spec calculate_rewards_(
        Start :: non_neg_integer(),
        End :: non_neg_integer(),
        Ledger :: blockchain_ledger_v1:ledger(),
        Chain :: blockchain:blockchain(),
        ReturnMD :: boolean()
       ) -> {error, any()} | {ok, rewards()} | {ok, rewards(), rewards_metadata()}.
calculate_rewards_(Start, End, Ledger, Chain, ReturnMD) ->
    {ok, Results} = calculate_rewards_metadata(Start, End, blockchain:ledger(Ledger, Chain)),
    try
        case ReturnMD of
            false ->
                {ok, prepare_rewards_v2_txns(Results, Ledger)};
            true ->
                {ok, prepare_rewards_v2_txns(Results, Ledger), Results}
        end
    catch
        C:Error:Stack ->
            lager:error("Caught ~p; couldn't prepare rewards txn because: ~p~n~p", [C, Error, Stack]),
            Error
    end.

-spec calculate_rewards_metadata(
        Start :: non_neg_integer(),
        End :: non_neg_integer(),
        Chain :: blockchain:blockchain() ) ->
    {ok, Metadata :: rewards_metadata()} | {error, Error :: term()}.
%% @doc Calculate <i>only</i> rewards metadata (do not return v2 reward records
%% to the caller.)
%%
%% Keys that exist in the rewards metadata map include:
%% <ul>
%%    <li>poc_challenger</li>
%%    <li>poc_witness</li>
%%    <li>poc_challengee</li>
%%    <li>dc_rewards</li>
%%    <li>consensus_rewards</li>
%%    <li>securities_rewards</li>
%% </ul>
%%
%% Each of the keys is itself a map which has the shape of `#{ Entry => Amount }'
%% where Entry is defined as a tuple of `{gateway, reward_type, Gateway}' or
%% `{owner, reward_type, Owner}'
%%
%% There is an additional key `overages' which may or may not have an integer
%% value. It represents the amount of excess fees paid in the given epoch which
%% were used as bonus HNT rewards for the consensus members.
%% @end
calculate_rewards_metadata(Start, End, Chain) ->
    {ok, Ledger} = blockchain:ledger_at(End, Chain),
    Vars0 = get_reward_vars(Start, End, Ledger),
    VarMap = case blockchain_hex:var_map(Ledger) of
                 {error, _Reason} -> #{};
                 {ok, VM} -> VM
             end,

    RegionVars = blockchain_region_v1:get_all_region_bins(Ledger),

    Vars = Vars0#{ var_map => VarMap, region_vars => RegionVars},

    %% Previously, if a state_channel closed in the grace blocks before an
    %% epoch ended, then it wouldn't ever get rewarded.
    {ok, PreviousGraceBlockDCRewards} = collect_dc_rewards_from_previous_epoch_grace(Start, End,
                                                                                     Chain, Vars,
                                                                                     Ledger),

    %% Initialize our reward accumulator. We are going to build up a map which
    %% will be in the shape of
    %% #{ reward_type => #{ Entry => Amount } }
    %%
    %% where Entry is of the the shape
    %% {owner, reward_type, Owner} or
    %% {gateway, reward_type, Gateway}
    AccInit = #{ dc_rewards => PreviousGraceBlockDCRewards,
                 poc_challenger => #{},
                 poc_challengee => #{},
                 poc_witness => #{} },

    try
        %% discard hex density calculations memoization before reward calc to avoid
        %% cache invalidation issues.
        true = blockchain_hex:destroy_memoization(),
        
        %% We only want to fold over the blocks and transaction in an epoch once,
        %% so we will do that top level work here. If we get a thrown error while
        %% we are folding, we will abort reward calculation.
        PerfTab = ets:new(rwd_perf, [named_table]),
        Results0 = fold_blocks_for_rewards(Start, End, Chain,
                                           Vars, Ledger, AccInit),

        %% Prior to HIP 28 (reward_version <6), force EpochReward amount for the CG to always
        %% be around ElectionInterval (30 blocks) so that there is less incentive
        %% to stay in the consensus group. With HIP 28, relax that to be up to election_interval +
        %% election_retry_interval to allow for time for election to complete.
        ConsensusEpochReward =
            case maps:get(reward_version, Vars) of
               RewardVersion when RewardVersion >= 6 ->
                    calculate_consensus_epoch_reward(Start, End, Vars, Ledger);
                _ ->
                    calculate_epoch_reward(1, Start, End, Ledger)
            end,

        Vars1 = Vars#{ consensus_epoch_reward => ConsensusEpochReward },

        Results = finalize_reward_calculations(Results0, Ledger, Vars1),
<<<<<<< HEAD
=======
        %% we are only keeping hex density calculations memoized for a single
        %% rewards transaction calculation, then we discard that work and avoid
        %% cache invalidation issues.
        case application:get_env(blockchain, destroy_memo, true) of
            true ->
                true = blockchain_hex:destroy_memoization();
            _ -> ok
        end,
        perf_report(PerfTab),
        ets:delete(PerfTab),
>>>>>>> 1be2a959
        {ok, Results}
    catch
        C:Error:Stack ->
            lager:error("Caught ~p; couldn't calculate rewards metadata because: ~p~n~p", [C, Error, Stack]),
            Error
    end.

perf(Tag, Time) ->
    catch ets:update_counter(rwd_perf, Tag, Time, {Tag, Time}).

perf_report(Tab) ->
    case application:get_env(blockchain, print_rewards_perf, false) of
        true ->
            Measurements = lists:reverse(lists:keysort(2, ets:tab2list(Tab))),
            lager:info("perf report:"),
            lists:foreach(
              fun({K, V}) ->
                      lager:info("txn ~p: ~pms", [K, V])
              end,
              Measurements);
        false ->
            ok
    end.

-spec print(txn_rewards_v2()) -> iodata().
print(undefined) -> <<"type=rewards_v2 undefined">>;
print(#blockchain_txn_rewards_v2_pb{start_epoch=Start,
                                    end_epoch=End}) ->
    io_lib:format("type=rewards_v2 start_epoch=~p end_epoch=~p",
                  [Start, End]).

json_type() ->
    <<"rewards_v2">>.

-spec to_json(txn_rewards_v2(), blockchain_json:opts()) -> blockchain_json:json_object().
to_json(Txn, Opts) ->
    RewardToJson =
        fun
            ({gateway, Type, G}, Amount, Ledger, Acc) ->
                case blockchain_ledger_v1:find_gateway_owner(G, Ledger) of
                    {error, _Error} ->
                        Acc;
                    {ok, GwOwner} ->
                        [#{account => ?BIN_TO_B58(GwOwner),
                           gateway => ?BIN_TO_B58(G),
                           amount => Amount,
                           type => Type} | Acc]
                end;
            ({validator, Type, V}, Amount, Ledger, Acc) ->
                case blockchain_ledger_v1:get_validator(V, Ledger) of
                    {error, _Error} ->
                        Acc;
                    {ok, Val} ->
                        Owner = blockchain_ledger_validator_v1:owner_address(Val),
                        [#{account => ?BIN_TO_B58(Owner),
                           gateway => ?BIN_TO_B58(V),
                           amount => Amount,
                           type => Type} | Acc]
                end;
            ({owner, Type, O}, Amount, _Ledger, Acc) ->
                [#{account => ?BIN_TO_B58(O),
                   gateway => undefined,
                   amount => Amount,
                   type => Type} | Acc]
        end,
    Rewards = case lists:keyfind(chain, 1, Opts) of
        {chain, Chain} ->
            Start = blockchain_txn_rewards_v2:start_epoch(Txn),
            End = ?MODULE:end_epoch(Txn),
            {ok, Ledger} = blockchain:ledger_at(End, Chain),
            {ok, Metadata} = case lists:keyfind(rewards_metadata, 1, Opts) of
                                {rewards_metadata, M} -> {ok, M};
                                _ -> ?MODULE:calculate_rewards_metadata(Start, End, Chain)
                            end,
            maps:fold(
                fun(overages, Amount, Acc) ->
                        [#{amount => Amount,
                           type => overages} | Acc];
                   (_RewardCategory, Rewards, Acc0) ->
                        maps:fold(
                        fun(Entry, Amount, Acc) ->
                            RewardToJson(Entry, Amount, Ledger, Acc)
                        end, Acc0, Rewards)
                end, [], Metadata);
        _ -> [ reward_to_json(R, []) || R <- rewards(Txn)]
    end,

    #{
      type => ?MODULE:json_type(),
      hash => ?BIN_TO_B64(hash(Txn)),
      start_epoch => start_epoch(Txn),
      end_epoch => end_epoch(Txn),
      rewards => Rewards
    }.

%% ------------------------------------------------------------------
%% Internal Function Definitions
%% ------------------------------------------------------------------


-spec reward_to_json( Reward :: reward_v2(),
                      Opts :: blockchain_json:opts() ) -> blockchain_json:json_object().
reward_to_json(#blockchain_txn_reward_v2_pb{account = Account, amount = Amt}, _Opts) ->
    #{
      type => <<"reward_v2">>,
      account => ?BIN_TO_B58(Account),
      amount => Amt
     }.

-spec new_reward( Account :: libp2p_crypto:pubkey_bin(),
                  Amount :: non_neg_integer() ) -> reward_v2().
new_reward(Account, Amount) ->
    #blockchain_txn_reward_v2_pb{account=Account, amount=Amount}.

-spec fold_blocks_for_rewards( Current :: pos_integer(),
                               End :: pos_integer(),
                               Chain :: blockchain:blockchain(),
                               Vars :: reward_vars(),
                               Ledger :: blockchain_ledger_v1:ledger(),
                               Acc :: rewards_share_metadata() ) -> rewards_share_metadata().
fold_blocks_for_rewards(Current, End, _Chain, _Vars, _Ledger, Acc) when Current == End + 1 -> Acc;
fold_blocks_for_rewards(910360, End, Chain, Vars, Ledger, Acc) ->
    fold_blocks_for_rewards(910361, End, Chain, Vars, Ledger, Acc);
fold_blocks_for_rewards(Current, End, Chain, Vars, Ledger, Acc) ->
    case blockchain:get_block(Current, Chain) of
        {error, _Reason} = Error -> throw(Error);
        {ok, Block} ->
            Txns = blockchain_block:transactions(Block),
            NewAcc = lists:foldl(fun(T, A) ->
                                         Type = blockchain_txn:type(T),
                                         Start = erlang:monotonic_time(microsecond),
                                         A1 = calculate_reward_for_txn(Type, T, End,
                                                                       A, Chain, Ledger, Vars),
                                         perf(Type, erlang:monotonic_time(microsecond) - Start),
                                         A1
                                 end,
                                 Acc, Txns),
            fold_blocks_for_rewards(Current+1, End, Chain, Vars, Ledger, NewAcc)
    end.

-spec calculate_reward_for_txn( Type :: atom(),
                                Txn :: blockchain_txn:txn(),
                                End :: pos_integer(),
                                Acc :: rewards_share_metadata(),
                                Chain :: blockchain:blockchain(),
                                Ledger :: blockchain_ledger_v1:ledger(),
                                Vars :: reward_vars() ) -> rewards_share_metadata().
calculate_reward_for_txn(?MODULE, _Txn, _End, _Acc, _Chain,
                         _Ledger, _Vars) -> throw({error, already_existing_rewards_v2});
calculate_reward_for_txn(blockchain_txn_rewards_v1, _Txn, _End, _Acc, _Chain,
                         _Ledger, _Vars) -> throw({error, already_existing_rewards_v1});
calculate_reward_for_txn(blockchain_txn_poc_receipts_v1 = T, Txn, _End,
                         #{ poc_challenger := Challenger } = Acc, Chain, Ledger, Vars) ->
    Start = erlang:monotonic_time(microsecond),
    Acc0 = poc_challenger_reward(Txn, Challenger, Vars),
    Start1 = erlang:monotonic_time(microsecond),
    perf({T, challenger}, Start1 - Start),
    Acc1 = calculate_poc_challengee_rewards(Txn, Acc#{ poc_challenger => Acc0 }, Chain, Ledger, Vars),
    Start2 = erlang:monotonic_time(microsecond),
    perf({T, challengee}, Start2 - Start1),
    Acc2 = calculate_poc_witness_rewards(Txn, Acc1, Chain, Ledger, Vars),
    WitnessTime = erlang:monotonic_time(microsecond) - Start2,
    perf({T, witnesses}, WitnessTime),
    Acc2;
calculate_reward_for_txn(blockchain_txn_state_channel_close_v1, Txn, End, Acc, Chain, Ledger, Vars) ->
    calculate_dc_rewards(Txn, End, Acc, Chain, Ledger, Vars);
calculate_reward_for_txn(Type, Txn, _End, Acc, _Chain, Ledger, _Vars) ->
    consider_overage(Type, Txn, Acc, Ledger).

-spec consider_overage( Type :: atom(),
                        Txn :: blockchain_txn:txn(),
                        Acc :: rewards_share_metadata(),
                        Ledger :: blockchain_ledger_v1:ledger() ) -> rewards_share_metadata().
consider_overage(Type, Txn, Acc, Ledger) ->
    %% calculate any fee paid in excess which we will distribute as bonus HNT
    %% to consensus members
    try
        Type:calculate_fee(Txn, Ledger) - Type:fee(Txn) of
        Overage when Overage > 0 ->
            maps:update_with(overages, fun(Overages) -> Overages + Overage end, Overage, Acc);
        _ ->
            Acc
    catch
        _:_ ->
            Acc
    end.

-spec calculate_poc_challengee_rewards( Txn :: blockchain_txn:txn(),
                                        Acc :: rewards_share_metadata(),
                                        Chain :: blockchain:blockchain(),
                                        Ledger :: blockchain_ledger_v1:ledger(),
                                        Vars :: reward_vars() ) -> rewards_share_metadata().
calculate_poc_challengee_rewards(Txn, #{ poc_challengee := ChallengeeMap } = Acc,
                                 Chain, Ledger, #{ var_map := VarMap } = Vars) ->
    Path = blockchain_txn_poc_receipts_v1:path(Txn),
    NewCM = poc_challengees_rewards_(Vars, Path, Path, Txn, Chain, Ledger, true, VarMap, ChallengeeMap),
    Acc#{ poc_challengee => NewCM }.

-spec calculate_poc_witness_rewards( Txn :: blockchain_txn:txn(),
                                     Acc :: rewards_share_metadata(),
                                     Chain :: blockchain:blockchain(),
                                     Ledger :: blockchain_ledger_v1:ledger(),
                                     Vars :: reward_vars() ) -> rewards_share_metadata().
calculate_poc_witness_rewards(Txn, #{ poc_witness := WitnessMap } = Acc, Chain, Ledger, Vars) ->
    NewWM = poc_witness_reward(Txn, WitnessMap, Chain, Ledger, Vars),
    Acc#{ poc_witness => NewWM }.

-spec calculate_dc_rewards( Txn :: blockchain_txn:txn(),
                            End :: pos_integer(),
                            Acc :: rewards_share_metadata(),
                            Chain :: blockchain:blockchain(),
                            Ledger :: blockchain_ledger_v1:ledger(),
                            Vars :: reward_vars() ) -> rewards_share_metadata().
calculate_dc_rewards(Txn, End, #{ dc_rewards := DCRewardMap } = Acc, _Chain, Ledger, Vars) ->
    NewDCM = dc_reward(Txn, End, DCRewardMap, Ledger, Vars),
    Acc#{ dc_rewards => NewDCM }.

-spec finalize_reward_calculations( AccIn :: rewards_share_metadata(),
                                    Ledger :: blockchain_ledger_v1:ledger(),
                                    Vars :: reward_vars() ) -> rewards_metadata().
finalize_reward_calculations(#{ dc_rewards := DCShares,
                                poc_witness := WitnessShares,
                                poc_challenger := ChallengerShares,
                                poc_challengee := ChallengeeShares } = AccIn, Ledger, Vars) ->
    SecuritiesRewards = securities_rewards(Ledger, Vars),
    Overages = maps:get(overages, AccIn, 0),
    ConsensusRewards = consensus_members_rewards(Ledger, Vars, Overages),
    {DCRemainder, DCRewards} = normalize_dc_rewards(DCShares, Vars),
    Vars0 = maps:put(dc_remainder, DCRemainder, Vars),

    %% apply the DC remainder, if any to the other PoC categories pro rata
    %%
    %% these normalize functions take reward "shares" and convert them
    %% into HNT payouts

    #{ poc_witness => normalize_witness_rewards(WitnessShares, Vars0),
       poc_challenger => normalize_challenger_rewards(ChallengerShares, Vars0),
       poc_challengee => normalize_challengee_rewards(ChallengeeShares, Vars0),
       dc_rewards => DCRewards,
       consensus_rewards => ConsensusRewards,
       securities_rewards => SecuritiesRewards,
       overages => Overages }.

-spec prepare_rewards_v2_txns( Results :: rewards_metadata(),
                               Ledger :: blockchain_ledger_v1:ledger() ) -> rewards().
prepare_rewards_v2_txns(Results, Ledger) ->
    %% we are going to fold over a list of keys in the rewards map (Results)
    %% and generate a new map which has _all_ the owners and the sum of
    %% _all_ rewards types in a new map...
    AllRewards = lists:foldl(
      fun(RewardCategory, Rewards) ->
              R = maps:get(RewardCategory, Results),
              %% R is our map of rewards of the given type
              %% and now we are going to do a maps:fold/3
              %% over this reward category and either
              %% add the owner and amount for the first
              %% time or add an amount to an existing owner
              %% in the Rewards accumulator

              maps:fold(fun(Entry, Amt, Acc) ->
                                case Entry of
                                    {owner, _Type, O} ->
                                        maps:update_with(O,
                                                         fun(Balance) -> Balance + Amt end,
                                                         Amt,
                                                         Acc);
                                    {gateway, _Type, G} ->
                                        case blockchain_ledger_v1:find_gateway_owner(G, Ledger) of
                                            {error, _Error} -> Acc;
                                            {ok, GwOwner} ->
                                                maps:update_with(GwOwner,
                                                                 fun(Balance) -> Balance + Amt end,
                                                                 Amt,
                                                                 Acc)
                                        end; % gw case
                                    {validator, _Type, V} ->
                                        case blockchain_ledger_v1:get_validator(V, Ledger) of
                                            {error, _} -> Acc;
                                            {ok, Val} ->
                                                Owner = blockchain_ledger_validator_v1:owner_address(Val),
                                                maps:update_with(Owner,
                                                                 fun(Balance) -> Balance + Amt end,
                                                                 Amt,
                                                                 Acc)
                                         end
                                end % Entry case
                        end, % function
                        Rewards,
                        maps:iterator(R)) %% bound memory size no matter size of map
      end,
      #{},
      [poc_challenger, poc_challengee, poc_witness,
       dc_rewards, consensus_rewards, securities_rewards]),

    %% now we are going to fold over all rewards and construct our
    %% transaction for the blockchain

    Rewards = maps:fold(fun(Owner, 0, Acc) ->
                                lager:debug("Dropping reward for ~p because the amount is 0",
                                            [?BIN_TO_B58(Owner)]),
                                Acc;
                            (Owner, Amount, Acc) ->
                                [ new_reward(Owner, Amount) | Acc ]
                        end,
              [],
              maps:iterator(AllRewards)), %% again, bound memory no matter size of map

    %% sort the rewards list before it gets returned so list ordering is deterministic
    %% (map keys can be enumerated in any arbitrary order)
    lists:sort(Rewards).

-spec get_reward_vars(pos_integer(), pos_integer(), blockchain_ledger_v1:ledger()) -> reward_vars().
get_reward_vars(Start, End, Ledger) ->
    {ok, MonthlyReward} = blockchain:config(?monthly_reward, Ledger),
    {ok, SecuritiesPercent} = blockchain:config(?securities_percent, Ledger),
    {ok, PocChallengeesPercent} = blockchain:config(?poc_challengees_percent, Ledger),
    {ok, PocChallengersPercent} = blockchain:config(?poc_challengers_percent, Ledger),
    {ok, PocWitnessesPercent} = blockchain:config(?poc_witnesses_percent, Ledger),
    {ok, ConsensusPercent} = blockchain:config(?consensus_percent, Ledger),
    {ok, OraclePrice} = blockchain_ledger_v1:current_oracle_price(Ledger),
    DCPercent = case blockchain:config(?dc_percent, Ledger) of
                    {ok, R1} ->
                        R1;
                    _ ->
                        0
                end,
    SCGrace = case blockchain:config(?sc_grace_blocks, Ledger) of
                  {ok, R2} ->
                      R2;
                  _ ->
                      0
              end,
    SCVersion = case blockchain:config(?sc_version, Ledger) of
                    {ok, R3} ->
                        R3;
                    _ ->
                        1
                end,
    POCVersion = case blockchain:config(?poc_version, Ledger) of
                     {ok, V} -> V;
                     _ -> 1
                 end,
    RewardVersion = case blockchain:config(?reward_version, Ledger) of
        {ok, R4} -> R4;
        _ -> 1
    end,

    WitnessRedundancy = case blockchain:config(?witness_redundancy, Ledger) of
                            {ok, WR} -> WR;
                            _ -> undefined
                        end,

    DecayRate = case blockchain:config(?poc_reward_decay_rate, Ledger) of
                    {ok, R} -> R;
                    _ -> undefined
                end,

    DensityTgtRes = case blockchain:config(?density_tgt_res, Ledger) of
                        {ok, D} -> D;
                        _ -> undefined
                    end,

    HIP15TxRewardUnitCap = case blockchain:config(?hip15_tx_reward_unit_cap, Ledger) of
                          {ok, Val} -> Val;
                          _ -> undefined
                      end,

    {ok, ElectionInterval} = blockchain:config(?election_interval, Ledger),
    {ok, ElectionRestartInterval} = blockchain:config(?election_restart_interval, Ledger),
    {ok, BlockTime} = blockchain:config(?block_time, Ledger),

    WitnessRewardDecayRate = case blockchain:config(?witness_reward_decay_rate, Ledger) of
                                 {ok, Dec} -> Dec;
                                 _ -> undefined
                             end,

    WitnessRewardDecayExclusion =
        case blockchain:config(?witness_reward_decay_exclusion, Ledger) of
            {ok, Exc} -> Exc;
            _ -> undefined
        end,


    EpochReward = calculate_epoch_reward(Start, End, Ledger),
    #{
        monthly_reward => MonthlyReward,
        epoch_reward => EpochReward,
        oracle_price => OraclePrice,
        securities_percent => SecuritiesPercent,
        poc_challengees_percent => PocChallengeesPercent,
        poc_challengers_percent => PocChallengersPercent,
        poc_witnesses_percent => PocWitnessesPercent,
        consensus_percent => ConsensusPercent,
        dc_percent => DCPercent,
        sc_grace_blocks => SCGrace,
        sc_version => SCVersion,
        poc_version => POCVersion,
        reward_version => RewardVersion,
        witness_redundancy => WitnessRedundancy,
        poc_reward_decay_rate => DecayRate,
        density_tgt_res => DensityTgtRes,
        hip15_tx_reward_unit_cap => HIP15TxRewardUnitCap,
        election_interval => ElectionInterval,
        election_restart_interval => ElectionRestartInterval,
        block_time => BlockTime,
        witness_reward_decay_rate => WitnessRewardDecayRate,
        witness_reward_decay_exclusion => WitnessRewardDecayExclusion
    }.

-spec calculate_epoch_reward(pos_integer(), pos_integer(), blockchain_ledger_v1:ledger()) -> float().
calculate_epoch_reward(Start, End, Ledger) ->
    Version = case blockchain:config(?reward_version, Ledger) of
        {ok, V} -> V;
        _ -> 1
    end,
    calculate_epoch_reward(Version, Start, End, Ledger).

-spec calculate_epoch_reward(pos_integer(), pos_integer(), pos_integer(), blockchain_ledger_v1:ledger()) -> float().
calculate_epoch_reward(Version, Start, End, Ledger) ->
    {ok, ElectionInterval} = blockchain:config(?election_interval, Ledger),
    {ok, BlockTime0} = blockchain:config(?block_time, Ledger),
    {ok, MonthlyReward} = blockchain:config(?monthly_reward, Ledger),
    calculate_epoch_reward(Version, Start, End, BlockTime0,
                           ElectionInterval, MonthlyReward, Ledger).

calculate_net_emissions_reward(Ledger) ->
    case blockchain:config(?net_emissions_enabled, Ledger) of
        {ok, true} ->
            %% initial proposed max 34.24
            {ok, Max} = blockchain:config(?net_emissions_max_rate, Ledger),
            {ok, Burned} = blockchain_ledger_v1:hnt_burned(Ledger),
            {ok, Overage} = blockchain_ledger_v1:net_overage(Ledger),
            min(Max, Burned + Overage);
        _ ->
            0
    end.

-spec calculate_epoch_reward(pos_integer(), pos_integer(), pos_integer(),
                             pos_integer(), pos_integer(), pos_integer(),
                             blockchain_ledger_v1:ledger()) -> float().
calculate_epoch_reward(Version, Start, End, BlockTime0, _ElectionInterval, MonthlyReward, Ledger) when Version >= 6 ->
    BlockTime1 = (BlockTime0/1000),
    % Convert to blocks per min
    BlockPerMin = 60/BlockTime1,
    % Convert to blocks per hour
    BlockPerHour = BlockPerMin*60,
    % Calculate election interval in blocks
    ElectionInterval = End - Start + 1, % epoch is inclusive of start and end
    ElectionPerHour = BlockPerHour/ElectionInterval,
    Reward = MonthlyReward/30/24/ElectionPerHour,
    Extra = calculate_net_emissions_reward(Ledger),
    Reward + Extra;
calculate_epoch_reward(Version, Start, End, BlockTime0, _ElectionInterval, MonthlyReward, Ledger) when Version >= 2 ->
    BlockTime1 = (BlockTime0/1000),
    % Convert to blocks per min
    BlockPerMin = 60/BlockTime1,
    % Convert to blocks per hour
    BlockPerHour = BlockPerMin*60,
    % Calculate election interval in blocks
    ElectionInterval = End - Start,
    ElectionPerHour = BlockPerHour/ElectionInterval,
    Reward = MonthlyReward/30/24/ElectionPerHour,
    Extra = calculate_net_emissions_reward(Ledger),
    Reward + Extra;
calculate_epoch_reward(_Version, _Start, _End, BlockTime0, ElectionInterval, MonthlyReward, Ledger) ->
    BlockTime1 = (BlockTime0/1000),
    % Convert to blocks per min
    BlockPerMin = 60/BlockTime1,
    % Convert to blocks per hour
    BlockPerHour = BlockPerMin*60,
    % Calculate number of elections per hour
    ElectionPerHour = BlockPerHour/ElectionInterval,
    Reward = MonthlyReward/30/24/ElectionPerHour,
    Extra = calculate_net_emissions_reward(Ledger),
    Reward + Extra.



-spec calculate_consensus_epoch_reward(pos_integer(), pos_integer(),
                                       map(), blockchain_ledger_v1:ledger()) -> float().
calculate_consensus_epoch_reward(Start, End, Vars, Ledger) ->

    #{ block_time := BlockTime0,
       election_interval := ElectionInterval,
       election_restart_interval := ElectionRestartInterval,
       monthly_reward := MonthlyReward } = Vars,
    BlockTime1 = (BlockTime0/1000),
    % Convert to blocks per min
    BlockPerMin = 60/BlockTime1,
    % Convert to blocks per month
    BlockPerMonth = BlockPerMin*60*24*30,
    % Calculate epoch length in blocks, cap at election interval + grace period
    EpochLength = erlang:min(End - Start + 1, ElectionInterval + ElectionRestartInterval),
    Reward = (MonthlyReward/BlockPerMonth) * EpochLength,
    Extra = calculate_net_emissions_reward(Ledger),
    Reward + Extra.

-spec consensus_members_rewards(blockchain_ledger_v1:ledger(),
                                reward_vars(),
                                non_neg_integer()) -> rewards_map().
consensus_members_rewards(Ledger, #{consensus_epoch_reward := EpochReward,
                                    consensus_percent := ConsensusPercent}, OverageTotal) ->
    GwOrVal =
        case blockchain:config(?election_version, Ledger) of
            {ok, N} when N >= 5 ->
                validator;
            _ ->
                gateway
        end,
    {ok, Members} = blockchain_ledger_v1:consensus_members(Ledger),
    Count = erlang:length(Members),
    OveragePerMember = OverageTotal div Count,
    ConsensusReward = EpochReward * ConsensusPercent,
    lists:foldl(
      fun(Member, Acc) ->
              PercentofReward = 100/Count/100,
              Amount = erlang:round(PercentofReward*ConsensusReward),
              %% in transitional blocks and in the last reward block of v5 it's possible to still
              %% have gateways in who need to be rewarded, so make sure that everyone gets tagged
              %% correctly with the proper code path
              Actual =
                  case GwOrVal of
                      validator ->
                          case blockchain_ledger_v1:get_validator(Member, Ledger) of
                              {ok, _} -> validator;
                              {error, not_found} -> gateway
                          end;
                      gateway -> gateway
                  end,
              maps:put({Actual, consensus, Member}, Amount+OveragePerMember, Acc)
      end,
      #{},
      Members).

-spec securities_rewards(blockchain_ledger_v1:ledger(),
                         reward_vars()) -> rewards_map().
securities_rewards(Ledger, #{epoch_reward := EpochReward,
                             securities_percent := SecuritiesPercent}) ->
    Securities = blockchain_ledger_v1:securities(Ledger),
    TotalSecurities = maps:fold(
        fun(_, Entry, Acc) ->
            Acc + blockchain_ledger_security_entry_v1:balance(Entry)
        end,
        0,
        Securities
    ),
    SecuritiesReward = EpochReward * SecuritiesPercent,
    maps:fold(
        fun(Key, Entry, Acc) ->
            Balance = blockchain_ledger_security_entry_v1:balance(Entry),
            PercentofReward = (Balance*100/TotalSecurities)/100,
            Amount = erlang:round(PercentofReward*SecuritiesReward),
            maps:put({owner, securities, Key}, Amount, Acc)
        end,
        #{},
        Securities
    ).

-spec poc_challenger_reward( Txn :: blockchain_txn:txn(),
                             Acc :: rewards_share_map(),
                             Vars :: reward_vars() ) -> rewards_share_map().
poc_challenger_reward(Txn, ChallengerRewards, #{poc_version := Version}) ->
    Challenger = blockchain_txn_poc_receipts_v1:challenger(Txn),
    I = maps:get(Challenger, ChallengerRewards, 0),
    case blockchain_txn_poc_receipts_v1:check_path_continuation(
           blockchain_txn_poc_receipts_v1:path(Txn)) of
        true when is_integer(Version) andalso Version > 4 ->
            maps:put(Challenger, I+2, ChallengerRewards);
        _ ->
            maps:put(Challenger, I+1, ChallengerRewards)
    end.

-spec normalize_challenger_rewards( ChallengerRewards :: rewards_share_map(),
                                    Vars :: reward_vars() ) -> rewards_map().
normalize_challenger_rewards(ChallengerRewards, #{epoch_reward := EpochReward,
                                        poc_challengers_percent := PocChallengersPercent}=Vars) ->
    TotalChallenged = lists:sum(maps:values(ChallengerRewards)),
    ShareOfDCRemainder = share_of_dc_rewards(poc_challengers_percent, Vars),
    ChallengersReward = (EpochReward * PocChallengersPercent) + ShareOfDCRemainder,
    maps:fold(
        fun(Challenger, Challenged, Acc) ->
            PercentofReward = (Challenged*100/TotalChallenged)/100,
            Amount = erlang:round(PercentofReward * ChallengersReward),
            maps:put({gateway, poc_challengers, Challenger}, Amount, Acc)
        end,
        #{},
        ChallengerRewards
    ).

-spec normalize_challengee_rewards( ChallengeeRewards :: rewards_share_map(),
                                    Vars :: reward_vars() ) -> rewards_map().
normalize_challengee_rewards(ChallengeeRewards, #{epoch_reward := EpochReward,
                                                  poc_challengees_percent := PocChallengeesPercent}=Vars) ->
    TotalChallenged = lists:sum(maps:values(ChallengeeRewards)),
    ShareOfDCRemainder = share_of_dc_rewards(poc_challengees_percent, Vars),
    ChallengeesReward = (EpochReward * PocChallengeesPercent) + ShareOfDCRemainder,
    maps:fold(
        fun(Challengee, Challenged, Acc) ->
            PercentofReward = (Challenged*100/TotalChallenged)/100,
            % TODO: Not sure about the all round thing...
            Amount = erlang:round(PercentofReward*ChallengeesReward),
            maps:put({gateway, poc_challengees, Challengee}, Amount, Acc)
        end,
        #{},
        ChallengeeRewards
    ).

-spec poc_challengees_rewards_( Vars :: reward_vars(),
                                Paths :: blockchain_poc_path_element_v1:poc_path(),
                                StaticPath :: blockchain_poc_path_element_v1:poc_path(),
                                Txn :: blockchain_poc_receipts_v1:txn_poc_receipts(),
                                Chain :: blockchain:blockchain(),
                                Ledger :: blockchain_ledger_v1:ledger(),
                                IsFirst :: boolean(),
                                VarMap :: blockchain_hex:var_map(),
                                Acc0 :: rewards_share_map() ) -> rewards_share_map().
poc_challengees_rewards_(_Vars, [], _StaticPath, _Txn, _Chain, _Ledger, _, _, Acc) ->
    Acc;
poc_challengees_rewards_(#{poc_version := Version}=Vars,
                         [Elem|Path],
                         StaticPath,
                         Txn,
                         Chain,
                         Ledger,
                         IsFirst,
                         VarMap,
                         Acc0) when Version >= 2 ->
    RegionVars = maps:get(region_vars, Vars), % explode on purpose
    WitnessRedundancy = maps:get(witness_redundancy, Vars, undefined),
    DecayRate = maps:get(poc_reward_decay_rate, Vars, undefined),
    DensityTgtRes = maps:get(density_tgt_res, Vars, undefined),
    HIP15TxRewardUnitCap = maps:get(hip15_tx_reward_unit_cap, Vars, undefined),
    %% check if there were any legitimate witnesses
    WitStart = erlang:monotonic_time(microsecond),
    Witnesses = legit_witnesses(Txn, Chain, Ledger, Elem, StaticPath, RegionVars, Version),
    WitEnd = erlang:monotonic_time(microsecond),
    perf({challengee, witness}, WitEnd - WitStart),
    Challengee = blockchain_poc_path_element_v1:challengee(Elem),
    ChallengeeLoc = case blockchain_ledger_v1:find_gateway_location(Challengee, Ledger) of
                        {ok, CLoc} ->
                            CLoc;
                        _ ->
                            undefined
                    end,
    I = maps:get(Challengee, Acc0, 0),
    case blockchain_poc_path_element_v1:receipt(Elem) of
        undefined ->
            Acc1 = case
                       Witnesses /= [] orelse
                       blockchain_txn_poc_receipts_v1:check_path_continuation(Path)
                   of
                       true when is_integer(Version), Version > 4, IsFirst == true ->
                           %% while we don't have a receipt for this node, we do know
                           %% there were witnesses or the path continued which means
                           %% the challengee transmitted
                           case poc_challengee_reward_unit(WitnessRedundancy, DecayRate, HIP15TxRewardUnitCap, Witnesses) of
                               {error, _} ->
                                   %% Old behavior
                                   maps:put(Challengee, I+1, Acc0);
                               {ok, ToAdd} ->
                                   TxScale = maybe_calc_tx_scale(Challengee,
                                                                 DensityTgtRes,
                                                                 ChallengeeLoc,
                                                                 VarMap,
                                                                 Ledger),
                                   maps:put(Challengee, I+(ToAdd * TxScale), Acc0)
                           end;
                       true when is_integer(Version), Version > 4, IsFirst == false ->
                           %% while we don't have a receipt for this node, we do know
                           %% there were witnesses or the path continued which means
                           %% the challengee transmitted
                           %% Additionally, we know this layer came in over radio so
                           %% there's an implicit rx as well
                           case poc_challengee_reward_unit(WitnessRedundancy, DecayRate, HIP15TxRewardUnitCap, Witnesses) of
                               {error, _} ->
                                   %% Old behavior
                                   maps:put(Challengee, I+2, Acc0);
                               {ok, ToAdd} ->
                                   TxScale = maybe_calc_tx_scale(Challengee,
                                                                 DensityTgtRes,
                                                                 ChallengeeLoc,
                                                                 VarMap,
                                                                 Ledger),
                                   maps:put(Challengee, I+(ToAdd * TxScale), Acc0)
                           end;
                       _ ->
                           Acc0
                   end,
            poc_challengees_rewards_(Vars, Path, StaticPath, Txn, Chain, Ledger, false, VarMap, Acc1);
        Receipt ->
            case blockchain_poc_receipt_v1:origin(Receipt) of
                radio ->
                    Acc1 = case
                               Witnesses /= [] orelse
                               blockchain_txn_poc_receipts_v1:check_path_continuation(Path)
                           of
                               true when is_integer(Version), Version > 4 ->
                                   %% this challengee both rx'd and tx'd over radio
                                   %% AND sent a receipt
                                   %% so give them 3 payouts
                                   case poc_challengee_reward_unit(WitnessRedundancy, DecayRate, HIP15TxRewardUnitCap, Witnesses) of
                                       {error, _} ->
                                           %% Old behavior
                                           maps:put(Challengee, I+3, Acc0);
                                       {ok, ToAdd} ->
                                           TxScale = maybe_calc_tx_scale(Challengee,
                                                                         DensityTgtRes,
                                                                         ChallengeeLoc,
                                                                         VarMap,
                                                                         Ledger),
                                           maps:put(Challengee, I+(ToAdd * TxScale), Acc0)
                                   end;
                               false when is_integer(Version), Version > 4 ->
                                   %% this challengee rx'd and sent a receipt
                                   case poc_challengee_reward_unit(WitnessRedundancy, DecayRate, HIP15TxRewardUnitCap, Witnesses) of
                                       {error, _} ->
                                           %% Old behavior
                                           maps:put(Challengee, I+2, Acc0);
                                       {ok, ToAdd} ->
                                           TxScale = maybe_calc_tx_scale(Challengee,
                                                                         DensityTgtRes,
                                                                         ChallengeeLoc,
                                                                         VarMap,
                                                                         Ledger),
                                           maps:put(Challengee, I+(ToAdd * TxScale), Acc0)
                                   end;
                               _ ->
                                   %% Old behavior
                                   maps:put(Challengee, I+1, Acc0)
                           end,
                    poc_challengees_rewards_(Vars, Path, StaticPath, Txn, Chain, Ledger, false, VarMap, Acc1);
                p2p ->
                    %% if there are legitimate witnesses or the path continues
                    %% the challengee did their job
                    Acc1 = case
                               Witnesses /= [] orelse
                               blockchain_txn_poc_receipts_v1:check_path_continuation(Path)
                           of
                               false ->
                                   %% path did not continue, this is an 'all gray' path
                                   Acc0;
                               true when is_integer(Version), Version > 4 ->
                                   %% Sent a receipt and the path continued on
                                   case poc_challengee_reward_unit(WitnessRedundancy, DecayRate, HIP15TxRewardUnitCap, Witnesses) of
                                       {error, _} ->
                                           %% Old behavior
                                           maps:put(Challengee, I+2, Acc0);
                                       {ok, ToAdd} ->
                                           TxScale = maybe_calc_tx_scale(Challengee,
                                                                         DensityTgtRes,
                                                                         ChallengeeLoc,
                                                                         VarMap,
                                                                         Ledger),
                                           maps:put(Challengee, I+(ToAdd * TxScale), Acc0)
                                   end;
                               true ->
                                   maps:put(Challengee, I+1, Acc0)
                           end,
                    poc_challengees_rewards_(Vars, Path, StaticPath, Txn, Chain, Ledger, false, VarMap, Acc1)
            end
    end;
poc_challengees_rewards_(Vars, [Elem|Path], StaticPath, Txn, Chain, Ledger, _IsFirst, VarMap, Acc0) ->
    case blockchain_poc_path_element_v1:receipt(Elem) of
        undefined ->
            poc_challengees_rewards_(Vars, Path, StaticPath, Txn, Chain, Ledger, false, VarMap, Acc0);
        _Receipt ->
            Challengee = blockchain_poc_path_element_v1:challengee(Elem),
            I = maps:get(Challengee, Acc0, 0),
            Acc1 =  maps:put(Challengee, I+1, Acc0),
            poc_challengees_rewards_(Vars, Path, StaticPath, Txn, Chain, Ledger, false, VarMap, Acc1)
    end.

-spec poc_challengee_reward_unit(WitnessRedundancy :: undefined | pos_integer(),
                                 DecayRate :: undefined | float(),
                                 HIP15TxRewardUnitCap :: undefined | float(),
                                 Witnesses :: blockchain_poc_witness_v1:poc_witnesses()) -> {error, any()} | {ok, float()}.
poc_challengee_reward_unit(WitnessRedundancy, DecayRate, HIP15TxRewardUnitCap, Witnesses) ->
    case {WitnessRedundancy, DecayRate} of
        {undefined, _} -> {error, witness_redundancy_undefined};
        {_, undefined} -> {error, poc_reward_decay_rate_undefined};
        {N, R} ->
            W = length(Witnesses),
            Unit = poc_reward_tx_unit(R, W, N),
            NUnit = normalize_reward_unit(HIP15TxRewardUnitCap, Unit),
            {ok, NUnit}
    end.

-spec normalize_reward_unit(HIP15TxRewardUnitCap :: undefined | float(), Unit :: float()) -> float().
normalize_reward_unit(undefined, Unit) when Unit > 1.0 -> 1.0;
normalize_reward_unit(undefined, Unit) -> Unit;
normalize_reward_unit(HIP15TxRewardUnitCap, Unit) when Unit >= HIP15TxRewardUnitCap -> HIP15TxRewardUnitCap;
normalize_reward_unit(_TxRewardUnitCap, Unit) -> Unit.

-spec normalize_reward_unit(Unit :: float()) -> float().
normalize_reward_unit(Unit) when Unit > 1.0 -> 1.0;
normalize_reward_unit(Unit) -> Unit.

-spec poc_witness_reward( Txn :: blockchain_txn_poc_receipts_v1:txn_poc_receipts(),
                          AccIn :: rewards_share_map(),
                          Chain :: blockchain:blockchain(),
                          Ledger :: blockchain_ledger_v1:ledger(),
                          Vars :: reward_vars() ) -> rewards_share_map().
poc_witness_reward(Txn, AccIn,
                   Chain, Ledger,
                   #{ poc_version := POCVersion,
                      var_map := VarMap } = Vars) when is_integer(POCVersion)
                                                       andalso POCVersion >= 9 ->

    WitnessRedundancy = maps:get(witness_redundancy, Vars, undefined),
    DecayRate = maps:get(poc_reward_decay_rate, Vars, undefined),
    DensityTgtRes = maps:get(density_tgt_res, Vars, undefined),
    RegionVars = maps:get(region_vars, Vars), % explode on purpose
    KeyHash = blockchain_txn_poc_receipts_v1:onion_key_hash(Txn),

    try
        %% Get channels without validation
        {ok, Channels} = blockchain_txn_poc_receipts_v1:get_channels(Txn, POCVersion, RegionVars, Chain),
        Path = blockchain_txn_poc_receipts_v1:path(Txn),

        %% Do the new thing for witness filtering
        lists:foldl(
                fun(Elem, Acc1) ->
                        ElemPos = blockchain_utils:index_of(Elem, Path),
                        WitnessChannel = lists:nth(ElemPos, Channels),
                        WitStart = erlang:monotonic_time(microsecond),
                        ElemHash = erlang:phash2(Elem),
                        ValidWitnesses =
                            case get({KeyHash, ElemHash}) of
                                undefined ->
                                    VW = blockchain_txn_poc_receipts_v1:valid_witnesses(Elem, WitnessChannel,
                                                                                        RegionVars, Ledger),
                                    put({KeyHash, ElemHash}, VW),
                                    VW;
                                VW -> VW
                            end,
                        case ValidWitnesses of
                            [] -> Acc1;
                            [_|_] ->
                                %% lager:info("witness witness ~p", [erlang:phash2(ValidWitnesses)]),
                                WitEnd = erlang:monotonic_time(microsecond),
                                perf({witnesses, witness}, WitEnd - WitStart),
                                %% We found some valid witnesses, we only apply
                                %% the witness_redundancy and decay_rate if
                                %% BOTH are set as chain variables, otherwise
                                %% we default to the old behavior and set
                                %% ToAdd=1
                                %%
                                %% If both witness_redundancy and decay_rate
                                %% are set, we calculate a scaled rx unit (the
                                %% value ToAdd)
                                %%
                                %% This is determined using the formulae
                                %% mentioned in hip15
                                ToAdd = case {WitnessRedundancy, DecayRate} of
                                            {undefined, _} -> 1;
                                            {_, undefined} -> 1;
                                            {N, R} ->
                                                W = length(ValidWitnesses),
                                                poc_witness_reward_unit(R, W, N)
                                        end,

                                 case DensityTgtRes of
                                     undefined ->
                                         %% old (HIP15)
                                         lists:foldl(
                                           fun(WitnessRecord, Acc2) ->
                                                   Witness = blockchain_poc_witness_v1:gateway(WitnessRecord),
                                                   {C, I} = maps:get(Witness, Acc2, {0, 0}),
                                                   maps:put(Witness, {C+1, I+(ToAdd * witness_decay(C, Vars))}, Acc2)
                                           end,
                                           Acc1,
                                           ValidWitnesses);
                                     D ->
                                         %% new (HIP17)
                                         lists:foldl(
                                           fun(WitnessRecord, Acc2) ->
                                                   Challengee = blockchain_poc_path_element_v1:challengee(Elem),
                                                   %% This must always be {ok, ...}
                                                   %% Challengee must have a location
                                                   {ok, ChallengeeLoc} =
                                                      blockchain_ledger_v1:find_gateway_location(Challengee, Ledger),
                                                   Witness =
                                                      blockchain_poc_witness_v1:gateway(WitnessRecord),
                                                   %% The witnesses get scaled by the value of their transmitters
                                                   RxScale = blockchain_utils:normalize_float(
                                                                 blockchain_hex:scale(ChallengeeLoc,
                                                                                      VarMap,
                                                                                      D,
                                                                                      Ledger)),
                                                   Value = blockchain_utils:normalize_float(ToAdd * RxScale),
                                                   {C, I} = maps:get(Witness, Acc2, {0, 0}),
                                                   maps:put(Witness, {C+1, I+(Value * witness_decay(C, Vars))}, Acc2)
                                           end,
                                           Acc1,
                                           ValidWitnesses)
                                  end
                        end
                end,
                AccIn,
                Path)
    catch
        throw:{error, {unknown_region, Region}}:_ST ->
            lager:error("Reported unknown_region: ~p", [Region]),
            AccIn;
        What:Why:ST ->
            lager:error("failed to calculate poc_witness_rewards, error ~p:~p:~p", [What, Why, ST]),
            AccIn
    end;
poc_witness_reward(Txn, AccIn, _Chain, Ledger,
                   #{ poc_version := POCVersion } = Vars) when is_integer(POCVersion)
                                                        andalso POCVersion > 4 ->
    lists:foldl(
      fun(Elem, A) ->
              case blockchain_txn_poc_receipts_v1:good_quality_witnesses(Elem, Ledger) of
                  [] ->
                      A;
                  GoodQualityWitnesses ->
                      lists:foldl(
                        fun(WitnessRecord, Map) ->
                                Witness = blockchain_poc_witness_v1:gateway(WitnessRecord),
                                {C, I} = maps:get(Witness, Map, {0, 0}),
                                maps:put(Witness, {C+1, I+(1 * witness_decay(C, Vars))}, Map)
                        end,
                        A,
                        GoodQualityWitnesses)
              end
      end,
      AccIn,
      blockchain_txn_poc_receipts_v1:path(Txn)
     );
poc_witness_reward(Txn, AccIn, _Chain, _Ledger, Vars) ->
    lists:foldl(
      fun(Elem, A) ->
              lists:foldl(
                fun(WitnessRecord, Map) ->
                        Witness = blockchain_poc_witness_v1:gateway(WitnessRecord),
                        {C, I} = maps:get(Witness, Map, {0, 0}),
                        maps:put(Witness, {C+1, I+(1 * witness_decay(C, Vars))}, Map)
                end,
                A,
                blockchain_poc_path_element_v1:witnesses(Elem))
      end,
      AccIn,
      blockchain_txn_poc_receipts_v1:path(Txn)).

-spec normalize_witness_rewards( WitnessRewards :: rewards_share_map(),
                                 Vars :: reward_vars() ) -> rewards_map().
normalize_witness_rewards(WitnessRewards, #{epoch_reward := EpochReward,
                                            poc_witnesses_percent := PocWitnessesPercent}=Vars) ->
    TotalWitnesses = lists:sum(element(2, lists:unzip(maps:values(WitnessRewards)))),
    ShareOfDCRemainder = share_of_dc_rewards(poc_witnesses_percent, Vars),
    WitnessesReward = (EpochReward * PocWitnessesPercent) + ShareOfDCRemainder,
    maps:fold(
        fun(Witness, {_Count, Witnessed}, Acc) ->
            PercentofReward = (Witnessed*100/TotalWitnesses)/100,
            Amount = erlang:round(PercentofReward*WitnessesReward),
            maps:put({gateway, poc_witnesses, Witness}, Amount, Acc)
        end,
        #{},
        WitnessRewards
    ).

-spec collect_dc_rewards_from_previous_epoch_grace(
        Start :: non_neg_integer(),
        End :: non_neg_integer(),
        Chain :: blockchain:blockchain(),
        Vars :: reward_vars(),
        Ledger :: blockchain_ledger_v1:ledger()) -> {ok, dc_rewards_share_map()} | {error, any()}.
collect_dc_rewards_from_previous_epoch_grace(Start, End, Chain,
                                             #{sc_grace_blocks := Grace,
                                               reward_version := RV} = Vars,
                                             Ledger) when RV > 4 ->
    scan_grace_block(max(1, Start - Grace), Start, End, Vars, Chain, Ledger, #{});
collect_dc_rewards_from_previous_epoch_grace(_Start, _End, _Chain, _Vars, _Ledger) -> {ok, #{}}.

-spec scan_grace_block( Current :: pos_integer(),
                        Start :: pos_integer(),
                        End :: pos_integer(),
                        Vars :: reward_vars(),
                        Chain :: blockchain:blockchain(),
                        Ledger :: blockchain_ledger_v1:ledger(),
                        Acc :: dc_rewards_share_map() ) -> {ok, dc_rewards_share_map()} | {error, term()}.
scan_grace_block(Current, Start, _End, _Vars, _Chain, _Ledger, Acc)
                                           when Current == Start + 1 -> {ok, Acc};
scan_grace_block(Current, Start, End, Vars, Chain, Ledger, Acc) ->
    case blockchain:get_block(Current, Chain) of
        {error, _Error} = Err ->
            lager:error("failed to get grace block ~p ~p", [_Error, Current]),
            Err;
        {ok, Block} ->
            Txns = blockchain_block:transactions(Block),
            NewAcc = lists:foldl(fun(T, A) ->
                                         case blockchain_txn:type(T) of
                                             blockchain_txn_state_channel_close_v1 ->
                                                 dc_reward(T, End, A, Ledger, Vars);
                                             _ -> A
                                         end
                                 end,
                                 Acc,
                                 Txns),
            scan_grace_block(Current+1, Start, End, Vars, Chain, Ledger, NewAcc)
    end.

-spec dc_reward( Txn :: blockchain_txn_state_channel_close_v1:txn_state_channel_close(),
                 End :: pos_integer(),
                 AccIn :: dc_rewards_share_map(),
                 Ledger :: blockchain_ledger_v1:ledger(),
                 Vars :: reward_vars() ) -> dc_rewards_share_map().
dc_reward(Txn, End, AccIn, Ledger, #{ sc_grace_blocks := GraceBlocks,
                                      sc_version := 2} = Vars) ->
    case blockchain_txn_state_channel_close_v1:state_channel_expire_at(Txn) + GraceBlocks < End of
        true ->
            SCID = blockchain_txn_state_channel_close_v1:state_channel_id(Txn),
            case lists:member(SCID, maps:get(seen, AccIn, [])) of
                false ->
                    %% haven't seen this state channel yet, pull the final result from the ledger
                    case blockchain_ledger_v1:find_state_channel(
                           blockchain_txn_state_channel_close_v1:state_channel_id(Txn),
                           blockchain_txn_state_channel_close_v1:state_channel_owner(Txn),
                           Ledger) of
                        {ok, SC} ->
                            %% check for a holdover v1 channel
                            case blockchain_ledger_state_channel_v2:is_v2(SC) of
                                true ->
                                    %% pull out the final version of the state channel
                                    FinalSC = blockchain_ledger_state_channel_v2:state_channel(SC),
                                    RewardVersion = maps:get(reward_version, Vars, 1),

                                    Summaries = case RewardVersion > 3 of
                                                    %% reward version 4 normalizes payouts
                                                    true -> blockchain_state_channel_v1:summaries(blockchain_state_channel_v1:normalize(FinalSC));
                                                    false -> blockchain_state_channel_v1:summaries(FinalSC)
                                                end,
                                    %% check the dispute status
                                    Bonus = case blockchain_ledger_state_channel_v2:close_state(SC) of
                                                %% Reward version 4 or higher just slashes overcommit
                                                dispute when RewardVersion < 4 ->
                                                    %% the owner of the state channel
                                                    %% did a naughty thing, divide
                                                    %% their overcommit between the
                                                    %% participants
                                                    OverCommit = blockchain_ledger_state_channel_v2:amount(SC)
                                                        - blockchain_ledger_state_channel_v2:original(SC),
                                                    OverCommit div length(Summaries);
                                                _ ->
                                                    0
                                            end,

                                    lists:foldl(fun(Summary, A) ->
                                                        Key = blockchain_state_channel_summary_v1:client_pubkeybin(Summary),
                                                        DCs = blockchain_state_channel_summary_v1:num_dcs(Summary) + Bonus,
                                                        maps:update_with(Key,
                                                                         fun(V) -> V + DCs end,
                                                                         DCs,
                                                                         A)
                                                end,
                                                maps:update_with(seen,
                                                                 fun(Seen) -> [SCID|Seen] end,
                                                                 [SCID],
                                                                 AccIn),
                                                Summaries);
                                false ->
                                    %% this is a v1 SC; ignore
                                    AccIn
                            end;
                        {error, not_found} ->
                            ExpireAt = blockchain_txn_state_channel_close_v1:state_channel_expire_at(Txn),
                            lager:warning("missing scid ~p", [SCID]),
                            lager:warning("expire ~p + grace ~p > end ~p?", [ExpireAt, GraceBlocks, End]),
                            AccIn
                    end;
                true ->
                    %% we have already seen this SCID before; ignore
                    AccIn
            end;
        false ->
            %% SC did not close in _this_ epoch; skip it
            AccIn
    end.

-spec normalize_dc_rewards( DCRewards0 :: dc_rewards_share_map(),
                            Vars :: reward_vars() ) -> {non_neg_integer(), rewards_map()}.
normalize_dc_rewards(DCRewards0, #{epoch_reward := EpochReward,
                                   dc_percent := DCPercent}=Vars) ->
    DCRewards = maps:remove(seen, DCRewards0),
    OraclePrice = maps:get(oracle_price, Vars, 0),
    RewardVersion = maps:get(reward_version, Vars, 1),
    TotalDCs = lists:sum(maps:values(DCRewards)),
    MaxDCReward = EpochReward * DCPercent,
    %% compute the price HNT equivalent of the DCs burned in this epoch
    DCReward = case OraclePrice == 0 orelse RewardVersion < 3 of
        true ->
            %% no oracle price, or rewards =< 2
            MaxDCReward;
        false ->
            {ok, DCInThisEpochAsHNT} = blockchain_ledger_v1:dc_to_hnt(TotalDCs, OraclePrice),
            case DCInThisEpochAsHNT >= MaxDCReward of
                true ->
                    %% we spent enough, just allocate it proportionally
                    MaxDCReward;
                false ->
                    %% we didn't spend enough this epoch, return the remainder to the pool
                    DCInThisEpochAsHNT
            end
    end,

    {max(0, round(MaxDCReward - DCReward)),
     maps:fold(
       fun(Key, NumDCs, Acc) ->
               PercentofReward = (NumDCs*100/TotalDCs)/100,
               Amount = erlang:round(PercentofReward*DCReward),
               maps:put({gateway, data_credits, Key}, Amount, Acc)
       end,
       #{},
       DCRewards
      )}.

-spec poc_reward_tx_unit(R :: float(),
                         W :: pos_integer(),
                         N :: pos_integer()) -> float().
poc_reward_tx_unit(_R, W, N) when W =< N ->
    blockchain_utils:normalize_float(W / N);
poc_reward_tx_unit(R, W, N) ->
    NoNorm = 1 + (1 - math:pow(R, (W - N))),
    blockchain_utils:normalize_float(NoNorm).

-spec poc_witness_reward_unit(R :: float(),
                              W :: pos_integer(),
                              N :: pos_integer()) -> float().
poc_witness_reward_unit(_R, W, N) when W =< N ->
    1.0;
poc_witness_reward_unit(R, W, N) ->
    %% It's okay to call the previously broken normalize_reward_unit here because
    %% the value does not asympotically tend to 2.0, instead it tends to 0.0
    normalize_reward_unit(blockchain_utils:normalize_float((N - (1 - math:pow(R, (W - N))))/W)).

-spec legit_witnesses( Txn :: blockchain_txn_poc_receipts_v1:txn_poc_receipts(),
                       Chain :: blockchain:blockchain(),
                       Ledger :: blockchain_ledger_v1:ledger(),
                       Elem :: blockchain_poc_path_element_v1:poc_element(),
                       StaticPath :: blockchain_poc_path_element_v1:poc_path(),
                       RegionVars :: {ok, [{atom(), binary() | {error, any()}}]} | {error, any()},
                       Version :: pos_integer()
                     ) -> [blockchain_txn_poc_witnesses_v1:poc_witness()].
legit_witnesses(Txn, Chain, Ledger, Elem, StaticPath, RegionVars, Version) ->
    case Version of
        V when is_integer(V), V >= 9 ->
            try
                %% Get channels without validation
                {ok, Channels} = blockchain_txn_poc_receipts_v1:get_channels(Txn, Version, RegionVars, Chain),
                ElemPos = blockchain_utils:index_of(Elem, StaticPath),
                WitnessChannel = lists:nth(ElemPos, Channels),
                KeyHash = blockchain_txn_poc_receipts_v1:onion_key_hash(Txn),
                ElemHash = erlang:phash2(Elem),
                ValidWitnesses =
                    case get({KeyHash, ElemHash}) of
                        undefined ->
                            VW = blockchain_txn_poc_receipts_v1:valid_witnesses(Elem, WitnessChannel, RegionVars, Ledger),
                            put({KeyHash, ElemHash}, VW),
                            VW;
                        VW -> VW
                    end,
                ValidWitnesses
            catch
                throw:{error, {unknown_region, Region}}:_ST ->
                    lager:error("Reported unknown_region: ~p", [Region]),
                    [];
                What:Why:ST ->
                    lager:error("failed to calculate poc_challengees_rewards, error ~p:~p:~p", [What, Why, ST]),
                    []
            end;
        V when is_integer(V), V > 4 ->
            blockchain_txn_poc_receipts_v1:good_quality_witnesses(Elem, Ledger);
        _ ->
            blockchain_poc_path_element_v1:witnesses(Elem)
    end.

maybe_calc_tx_scale(_Challengee,
                    DensityTgtRes,
                    ChallengeeLoc,
                    VarMap,
                    Ledger) ->
    case {DensityTgtRes, ChallengeeLoc} of
        {undefined, _} -> 1.0;
        {_, undefined} -> 1.0;
        {D, Loc} ->
            TxScale = blockchain_hex:scale(Loc, VarMap, D, Ledger),
            %% lager:info("Challengee: ~p, TxScale: ~p",
                       %% [blockchain_utils:addr2name(Challengee), TxScale]),
            blockchain_utils:normalize_float(TxScale)
    end.

share_of_dc_rewards(_Key, #{dc_remainder := 0}) ->
    0;
share_of_dc_rewards(Key, Vars=#{dc_remainder := DCRemainder}) ->
    erlang:round(DCRemainder
                 * ((maps:get(Key, Vars) /
                     (maps:get(poc_challengers_percent, Vars)
                      + maps:get(poc_challengees_percent, Vars)
                      + maps:get(poc_witnesses_percent, Vars))))
                ).

witness_decay(Count, Vars) ->
    case maps:find(witness_reward_decay_rate, Vars) of
        {ok, undefined} ->
            1;
        {ok, DecayRate} ->
            Exclusion = case maps:find(witness_reward_decay_exclusion, Vars) of
                            {ok, undefined} -> 0;
                            {ok, ExclusionValue} -> ExclusionValue
                        end,
            case Count < Exclusion of
                true ->
                    1;
                false ->
                    Scale = math:exp((Count - Exclusion) * -1 * DecayRate),
                    lager:debug("scaling witness reward by ~p", [Scale]),
                    Scale
            end;
        _ ->
            1
    end.

%% ------------------------------------------------------------------
%% EUNIT Tests
%% ------------------------------------------------------------------
-ifdef(TEST).

%% @doc Given a list of reward_v1 txns, return the equivalent reward_v2
%% list.
-spec v1_to_v2( RewardsV1 :: [blockchain_txn_reward_v1:rewards()] ) -> rewards().
v1_to_v2(RewardsV1) ->
    R = lists:foldl(fun(R, Acc) ->
                            Owner = blockchain_txn_reward_v1:account(R),
                            Amt = blockchain_txn_reward_v1:amount(R),
                            maps:update_with(Owner, fun(Balance) -> Balance + Amt end, Amt, Acc)
                    end,
                    #{},
                    RewardsV1),
    lists:sort(maps:fold(fun(_O, 0, Acc) -> Acc; %% drop any 0 amount reward, as in v2
                             (O, A, Acc) -> [ new_reward(O, A) | Acc ] end,
                         [],
                         R)).

new_test() ->
    Tx = #blockchain_txn_rewards_v2_pb{start_epoch=1, end_epoch=30, rewards=[]},
    ?assertEqual(Tx, new(1, 30, [])).

start_epoch_test() ->
    Tx = new(1, 30, []),
    ?assertEqual(1, start_epoch(Tx)).

end_epoch_test() ->
    Tx = new(1, 30, []),
    ?assertEqual(30, end_epoch(Tx)).

rewards_test() ->
    Tx = new(1, 30, []),
    ?assertEqual([], rewards(Tx)).

poc_challengers_rewards_2_test() ->
    ReceiptForA = blockchain_poc_receipt_v1:new(<<"a">>, 1, 1, <<"data">>, radio),
    ElemForA = blockchain_poc_path_element_v1:new(<<"a">>, ReceiptForA, []),

    Txns = [
        blockchain_txn_poc_receipts_v1:new(<<"a">>, <<"Secret">>, <<"OnionKeyHash">>, []),
        blockchain_txn_poc_receipts_v1:new(<<"b">>, <<"Secret">>, <<"OnionKeyHash">>, []),
        blockchain_txn_poc_receipts_v1:new(<<"c">>, <<"Secret">>, <<"OnionKeyHash">>, [ElemForA])
    ],
    Vars = #{
        epoch_reward => 1000,
        poc_challengers_percent => 0.15,
        poc_witnesses_percent => 0.0,
        poc_challengees_percent => 0.0,
        dc_remainder => 0,
        poc_version => 5
    },
    Rewards = #{
        {gateway, poc_challengers, <<"a">>} => 38,
        {gateway, poc_challengers, <<"b">>} => 38,
        {gateway, poc_challengers, <<"c">>} => 75
    },
    ChallengerShares = lists:foldl(fun(T, Acc) -> poc_challenger_reward(T, Acc, Vars) end, #{}, Txns),
    ?assertEqual(Rewards, normalize_challenger_rewards(ChallengerShares, Vars)).

poc_challengees_rewards_3_test() ->
    BaseDir = test_utils:tmp_dir("poc_challengees_rewards_3_test"),
    Block = blockchain_block:new_genesis_block([]),
    {ok, Chain} = blockchain:new(BaseDir, Block, undefined, undefined),
    Ledger = blockchain:ledger(Chain),
    Ledger1 = blockchain_ledger_v1:new_context(Ledger),

    Vars = #{
        epoch_reward => 1000,
        poc_challengees_percent => 0.35,
        poc_witnesses_percent => 0.0,
        poc_challengers_percent => 0.0,
        dc_remainder => 0,
        poc_version => 5,
        region_vars => []
    },

    LedgerVars = maps:put(?poc_version, 5, common_poc_vars()),

    ok = blockchain_ledger_v1:vars(LedgerVars, [], Ledger1),

    One = 631179381270930431,
    Two = 631196173757531135,
    Three = 631196173214364159,

    ok = blockchain_ledger_v1:add_gateway(<<"o">>, <<"a">>, Ledger1),
    ok = blockchain_ledger_v1:add_gateway_location(<<"a">>, One, 1, Ledger1),

    ok = blockchain_ledger_v1:add_gateway(<<"o">>, <<"b">>, Ledger1),
    ok = blockchain_ledger_v1:add_gateway_location(<<"b">>, Two, 1, Ledger1),

    ok = blockchain_ledger_v1:add_gateway(<<"o">>, <<"c">>, Ledger1),
    ok = blockchain_ledger_v1:add_gateway_location(<<"c">>, Three, 1, Ledger1),

    ok = blockchain_ledger_v1:commit_context(Ledger1),

    ReceiptForA = blockchain_poc_receipt_v1:new(<<"a">>, 1, -120, <<"data">>, radio),
    WitnessForA = blockchain_poc_witness_v1:new(<<"c">>, 1, -120, <<>>),
    ReceiptForB = blockchain_poc_receipt_v1:new(<<"b">>, 1, -70, <<"data">>, radio),
    WitnessForB = blockchain_poc_witness_v1:new(<<"c">>, 1, -120, <<>>),
    ReceiptForC = blockchain_poc_receipt_v1:new(<<"c">>, 1, -120, <<"data">>, radio),

    ElemForA = blockchain_poc_path_element_v1:new(<<"a">>, ReceiptForA, []),
    ElemForAWithWitness = blockchain_poc_path_element_v1:new(<<"a">>, ReceiptForA, [WitnessForA]),
    ElemForB = blockchain_poc_path_element_v1:new(<<"b">>, undefined, []),
    ElemForBWithWitness = blockchain_poc_path_element_v1:new(<<"b">>, ReceiptForB, [WitnessForB]),
    ElemForC = blockchain_poc_path_element_v1:new(<<"c">>, ReceiptForC, []),

    Txns = [
        %% No rewards here, Only receipt with no witness or subsequent receipt
        blockchain_txn_poc_receipts_v1:new(<<"X">>, <<"Secret">>, <<"OnionKeyHash">>, [ElemForB, ElemForA]),  %% 1, 2
        %% Reward because of witness
        blockchain_txn_poc_receipts_v1:new(<<"X">>, <<"Secret">>, <<"OnionKeyHash">>, [ElemForAWithWitness]), %% 3
        %% Reward because of next elem has receipt
        blockchain_txn_poc_receipts_v1:new(<<"X">>, <<"Secret">>, <<"OnionKeyHash">>, [ElemForA, ElemForB, ElemForC]), %% 3, 2, 2
        %% Reward because of witness (adding to make reward 50/50)
        blockchain_txn_poc_receipts_v1:new(<<"X">>, <<"Secret">>, <<"OnionKeyHash">>, [ElemForBWithWitness]) %% 3
    ],
    Rewards = #{
        %% a gets 8 shares
        {gateway, poc_challengees, <<"a">>} => 175,
        %% b gets 6 shares
        {gateway, poc_challengees, <<"b">>} => 131,
        %% c gets 2 shares
        {gateway, poc_challengees, <<"c">>} => 44
    },
    ChallengeeShares = lists:foldl(fun(T, Acc) ->
                                           Path = blockchain_txn_poc_receipts_v1:path(T),
                                           poc_challengees_rewards_(Vars, Path, Path, T, Chain, Ledger, true, #{}, Acc)
                                   end,
                                   #{},
                                   Txns),
    ?assertEqual(Rewards, normalize_challengee_rewards(ChallengeeShares, Vars)),
    test_utils:cleanup_tmp_dir(BaseDir).

poc_witnesses_rewards_test() ->
    BaseDir = test_utils:tmp_dir("poc_witnesses_rewards_test"),
    Block = blockchain_block:new_genesis_block([]),
    {ok, Chain} = blockchain:new(BaseDir, Block, undefined, undefined),
    Ledger = blockchain:ledger(Chain),
    Ledger1 = blockchain_ledger_v1:new_context(Ledger),
    EpochVars = #{
      epoch_reward => 1000,
      poc_witnesses_percent => 0.05,
      poc_challengees_percent => 0.0,
      poc_challengers_percent => 0.0,
      dc_remainder => 0,
      poc_version => 5
     },

    LedgerVars = maps:merge(common_poc_vars(), EpochVars),

    ok = blockchain_ledger_v1:vars(LedgerVars, [], Ledger1),

    One = 631179381270930431,
    Two = 631196173757531135,
    Three = 631196173214364159,
    Four = 631179381325720575,
    Five = 631179377081096191,

    ok = blockchain_ledger_v1:add_gateway(<<"o">>, <<"a">>, Ledger1),
    ok = blockchain_ledger_v1:add_gateway_location(<<"a">>, One, 1, Ledger1),

    ok = blockchain_ledger_v1:add_gateway(<<"o">>, <<"b">>, Ledger1),
    ok = blockchain_ledger_v1:add_gateway_location(<<"b">>, Two, 1, Ledger1),

    ok = blockchain_ledger_v1:add_gateway(<<"o">>, <<"c">>, Ledger1),
    ok = blockchain_ledger_v1:add_gateway_location(<<"c">>, Three, 1, Ledger1),

    ok = blockchain_ledger_v1:add_gateway(<<"o">>, <<"d">>, Ledger1),
    ok = blockchain_ledger_v1:add_gateway_location(<<"d">>, Four, 1, Ledger1),

    ok = blockchain_ledger_v1:add_gateway(<<"o">>, <<"e">>, Ledger1),
    ok = blockchain_ledger_v1:add_gateway_location(<<"e">>, Five, 1, Ledger1),

    ok = blockchain_ledger_v1:commit_context(Ledger1),

    Witness1 = blockchain_poc_witness_v1:new(<<"a">>, 1, -80, <<>>),
    Witness2 = blockchain_poc_witness_v1:new(<<"b">>, 1, -80, <<>>),
    Elem = blockchain_poc_path_element_v1:new(<<"c">>, <<"Receipt not undefined">>, [Witness1, Witness2]),
    Txns = [
        blockchain_txn_poc_receipts_v1:new(<<"d">>, <<"Secret">>, <<"OnionKeyHash">>, [Elem, Elem]),
        blockchain_txn_poc_receipts_v1:new(<<"e">>, <<"Secret">>, <<"OnionKeyHash">>, [Elem, Elem])
    ],

    Rewards = #{{gateway,poc_witnesses,<<"a">>} => 25,
                {gateway,poc_witnesses,<<"b">>} => 25},

    WitnessShares = lists:foldl(fun(T, Acc) -> poc_witness_reward(T, Acc, Chain, Ledger, EpochVars) end,
                                #{}, Txns),
    ?assertEqual(Rewards, normalize_witness_rewards(WitnessShares, EpochVars)),
    test_utils:cleanup_tmp_dir(BaseDir).

dc_rewards_v3_test() ->
    BaseDir = test_utils:tmp_dir("dc_rewards_v3_test"),
    Ledger = blockchain_ledger_v1:new(BaseDir),
    Ledger1 = blockchain_ledger_v1:new_context(Ledger),

    Vars = #{
        epoch_reward => 100000,
        dc_percent => 0.3,
        consensus_percent => 0.06 + 0.025,
        poc_challengees_percent => 0.18,
        poc_challengers_percent => 0.0095,
        poc_witnesses_percent => 0.0855,
        securities_percent => 0.34,
        sc_version => 2,
        sc_grace_blocks => 5,
        reward_version => 3,
        oracle_price => 100000000, %% 1 dollar
        consensus_members => [<<"c">>, <<"d">>]
    },

    LedgerVars = maps:merge(#{?poc_version => 5, ?sc_version => 2, ?sc_grace_blocks => 5}, common_poc_vars()),

    ok = blockchain_ledger_v1:vars(LedgerVars, [], Ledger1),

    {SC0, _} = blockchain_state_channel_v1:new(<<"id">>, <<"owner">>, 100, <<"blockhash">>, 10),
    SC = blockchain_state_channel_v1:summaries([blockchain_state_channel_summary_v1:new(<<"a">>, 1, 1), blockchain_state_channel_summary_v1:new(<<"b">>, 2, 2)], SC0),

    ok = blockchain_ledger_v1:add_state_channel(<<"id">>, <<"owner">>, 10, 1, 100, 200, Ledger1),

    {ok, _} = blockchain_ledger_v1:find_state_channel(<<"id">>, <<"owner">>, Ledger1),

    ok = blockchain_ledger_v1:close_state_channel(<<"owner">>, <<"owner">>, SC, <<"id">>, false, Ledger1),

    {ok, _} = blockchain_ledger_v1:find_state_channel(<<"id">>, <<"owner">>, Ledger1),


    SCClose = blockchain_txn_state_channel_close_v1:new(SC, <<"owner">>),
    {ok, DCsInEpochAsHNT} = blockchain_ledger_v1:dc_to_hnt(3, 100000000), %% 3 DCs burned at HNT price of 1 dollar
    %% NOTE: Rewards are split 33-66%
    Rewards = #{
        {gateway, data_credits, <<"a">>} => round(DCsInEpochAsHNT * (1/3)),
        {gateway, data_credits, <<"b">>} => round(DCsInEpochAsHNT * (2/3))
    },
    DCShares = dc_reward(SCClose, 100, #{}, Ledger1, Vars),
    ?assertEqual({26999, Rewards}, normalize_dc_rewards(DCShares, Vars)),
    test_utils:cleanup_tmp_dir(BaseDir).

dc_rewards_v3_spillover_test() ->
    BaseDir = test_utils:tmp_dir("dc_rewards_v3_spillover_test"),
    Block = blockchain_block:new_genesis_block([]),
    {ok, Chain} = blockchain:new(BaseDir, Block, undefined, undefined),
    Ledger = blockchain:ledger(Chain),
    Ledger1 = blockchain_ledger_v1:new_context(Ledger),

    Vars = #{
        epoch_reward => 100000,
        dc_percent => 0.05,
        consensus_percent => 0.1,
        poc_challengees_percent => 0.20,
        poc_challengers_percent => 0.15,
        poc_witnesses_percent => 0.15,
        securities_percent => 0.35,
        sc_version => 2,
        sc_grace_blocks => 5,
        reward_version => 3,
        poc_version => 5,
        dc_remainder => 0,
        oracle_price => 100000000, %% 1 dollar
        var_map => undefined,
        region_vars => [],
        consensus_members => [<<"c">>, <<"d">>]
    },

    LedgerVars = maps:merge(#{?poc_version => 5, ?sc_version => 2, ?sc_grace_blocks => 5}, common_poc_vars()),

    ok = blockchain_ledger_v1:vars(LedgerVars, [], Ledger1),

    One = 631179381270930431,
    Two = 631196173757531135,
    Three = 631196173214364159,

    ok = blockchain_ledger_v1:add_gateway(<<"o">>, <<"a">>, Ledger1),
    ok = blockchain_ledger_v1:add_gateway_location(<<"a">>, One, 1, Ledger1),

    ok = blockchain_ledger_v1:add_gateway(<<"o">>, <<"b">>, Ledger1),
    ok = blockchain_ledger_v1:add_gateway_location(<<"b">>, Two, 1, Ledger1),

    ok = blockchain_ledger_v1:add_gateway(<<"o">>, <<"c">>, Ledger1),
    ok = blockchain_ledger_v1:add_gateway_location(<<"c">>, Three, 1, Ledger1),

    ReceiptForA = blockchain_poc_receipt_v1:new(<<"a">>, 1, -120, <<"data">>, radio),
    WitnessForA = blockchain_poc_witness_v1:new(<<"c">>, 1, -120, <<>>),
    ReceiptForB = blockchain_poc_receipt_v1:new(<<"b">>, 1, -70, <<"data">>, radio),
    WitnessForB = blockchain_poc_witness_v1:new(<<"c">>, 1, -120, <<>>),
    ReceiptForC = blockchain_poc_receipt_v1:new(<<"c">>, 1, -120, <<"data">>, radio),

    ElemForA = blockchain_poc_path_element_v1:new(<<"a">>, ReceiptForA, []),
    ElemForAWithWitness = blockchain_poc_path_element_v1:new(<<"a">>, ReceiptForA, [WitnessForA]),
    ElemForB = blockchain_poc_path_element_v1:new(<<"b">>, undefined, []),
    ElemForBWithWitness = blockchain_poc_path_element_v1:new(<<"b">>, ReceiptForB, [WitnessForB]),
    ElemForC = blockchain_poc_path_element_v1:new(<<"c">>, ReceiptForC, []),

    Txns = [
        %% No rewards here, Only receipt with no witness or subsequent receipt
        blockchain_txn_poc_receipts_v1:new(<<"X">>, <<"Secret">>, <<"OnionKeyHash">>, [ElemForB, ElemForA]),  %% 1, 2
        %% Reward because of witness
        blockchain_txn_poc_receipts_v1:new(<<"X">>, <<"Secret">>, <<"OnionKeyHash">>, [ElemForAWithWitness]), %% 3
        %% Reward because of next elem has receipt
        blockchain_txn_poc_receipts_v1:new(<<"X">>, <<"Secret">>, <<"OnionKeyHash">>, [ElemForA, ElemForB, ElemForC]), %% 3, 2, 2
        %% Reward because of witness (adding to make reward 50/50)
        blockchain_txn_poc_receipts_v1:new(<<"X">>, <<"Secret">>, <<"OnionKeyHash">>, [ElemForBWithWitness]) %% 3
    ],


    {SC0, _} = blockchain_state_channel_v1:new(<<"id">>, <<"owner">>, 100, <<"blockhash">>, 10),
    SC = blockchain_state_channel_v1:summaries([blockchain_state_channel_summary_v1:new(<<"a">>, 1, 1), blockchain_state_channel_summary_v1:new(<<"b">>, 2, 2)], SC0),

    ok = blockchain_ledger_v1:add_state_channel(<<"id">>, <<"owner">>, 10, 1, 100, 200, Ledger1),

    {ok, _} = blockchain_ledger_v1:find_state_channel(<<"id">>, <<"owner">>, Ledger1),

    ok = blockchain_ledger_v1:close_state_channel(<<"owner">>, <<"owner">>, SC, <<"id">>, false, Ledger1),

    {ok, _} = blockchain_ledger_v1:find_state_channel(<<"id">>, <<"owner">>, Ledger1),

    ok = blockchain_ledger_v1:commit_context(Ledger1),

    Txns2 = [
         blockchain_txn_state_channel_close_v1:new(SC, <<"owner">>)
    ],
    AllTxns = Txns ++ Txns2,
    {ok, DCsInEpochAsHNT} = blockchain_ledger_v1:dc_to_hnt(3, 100000000), %% 3 DCs burned at HNT price of 1 dollar
    %% NOTE: Rewards are split 33-66%
    Rewards = #{
        {gateway, data_credits, <<"a">>} => round(DCsInEpochAsHNT * (1/3)),
        {gateway, data_credits, <<"b">>} => round(DCsInEpochAsHNT * (2/3))
    },

    RewardSharesInit = #{
      dc_rewards => #{},
      poc_challenger => #{},
      poc_challengee => #{},
      poc_witness => #{}
     },

    NoSpillover = lists:foldl(fun(T, Acc) -> calculate_reward_for_txn(
                                               blockchain_txn:type(T), T, 100,
                                               Acc, Chain, Ledger, Vars)
                                    end,
                                    RewardSharesInit,
                                    AllTxns),
    DCShares = maps:get(dc_rewards, NoSpillover),
    {DCRemainder, DCRewards} = normalize_dc_rewards(DCShares, Vars),
    DCAward = trunc(maps:get(epoch_reward, Vars) * maps:get(dc_percent, Vars)),
    ?assertEqual({DCAward - DCsInEpochAsHNT, Rewards}, {DCRemainder, DCRewards}),

    NewVars = maps:put(dc_remainder, DCRemainder, Vars),

    Spillover = lists:foldl(fun(T, Acc) -> calculate_reward_for_txn(
                                               blockchain_txn:type(T), T, 100,
                                               Acc, Chain, Ledger, NewVars)
                                    end,
                                    RewardSharesInit,
                                    AllTxns),

    ChallengerShares = maps:get(poc_challenger, NoSpillover),
    ChallengeeShares = maps:get(poc_challengee, NoSpillover),
    WitnessShares = maps:get(poc_witness, NoSpillover),

    ChallengerRewards = normalize_challenger_rewards(ChallengerShares, Vars),
    ChallengeeRewards = normalize_challengee_rewards(ChallengeeShares, Vars),
    WitnessRewards = normalize_witness_rewards(WitnessShares, Vars),

    ChallengersAward = trunc(maps:get(epoch_reward, Vars) * maps:get(poc_challengers_percent, Vars)),
    ?assertEqual(#{{gateway,poc_challengers,<<"X">>} =>  ChallengersAward}, ChallengerRewards), %% entire 15% allocation
    ChallengeesAward = trunc(maps:get(epoch_reward, Vars) * maps:get(poc_challengees_percent, Vars)),
    ?assertEqual(#{{gateway,poc_challengees,<<"a">>} => trunc(ChallengeesAward * 4/8), %% 4 of 8 shares of 20% allocation
                   {gateway,poc_challengees,<<"b">>} => trunc(ChallengeesAward * 3/8), %% 3 shares
                   {gateway,poc_challengees,<<"c">>} => trunc(ChallengeesAward * 1/8)}, %% 1 share
                 ChallengeeRewards),
    WitnessesAward = trunc(maps:get(epoch_reward, Vars) * maps:get(poc_witnesses_percent, Vars)),
    ?assertEqual(#{{gateway,poc_witnesses,<<"c">>} => WitnessesAward}, %% entire 15% allocation
                 WitnessRewards),


    %% apply the DC remainder, if any to the other PoC categories pro rata
    SpilloverChallengerShares = maps:get(poc_challenger, Spillover),
    SpilloverChallengeeShares = maps:get(poc_challengee, Spillover),
    SpilloverWitnessShares = maps:get(poc_witness, Spillover),

    SpilloverChallengerRewards = normalize_challenger_rewards(SpilloverChallengerShares, NewVars),
    SpilloverChallengeeRewards = normalize_challengee_rewards(SpilloverChallengeeShares, NewVars),
    SpilloverWitnessRewards = normalize_witness_rewards(SpilloverWitnessShares, NewVars),

    ChallengerSpilloverAward = erlang:round(DCRemainder * ((maps:get(poc_challengers_percent, Vars) / (maps:get(poc_challengees_percent, Vars) +
                                                                                                       maps:get(poc_witnesses_percent, Vars) +
                                                                                                       maps:get(poc_challengers_percent, Vars))))),

    ?assertEqual(#{{gateway,poc_challengers,<<"X">>} =>  ChallengersAward + ChallengerSpilloverAward}, SpilloverChallengerRewards), %% entire 15% allocation
    ChallengeeSpilloverAward = erlang:round(DCRemainder * ((maps:get(poc_challengees_percent, Vars) / (maps:get(poc_challengees_percent, Vars) +
                                                                                                       maps:get(poc_witnesses_percent, Vars) +
                                                                                                       maps:get(poc_challengers_percent, Vars))))),
    ?assertEqual(#{{gateway,poc_challengees,<<"a">>} => trunc((ChallengeesAward + ChallengeeSpilloverAward) * 4/8), %% 4 of 8 shares of 20% allocation
                   {gateway,poc_challengees,<<"b">>} => trunc((ChallengeesAward + ChallengeeSpilloverAward) * 3/8), %% 3 shares
                   {gateway,poc_challengees,<<"c">>} => trunc((ChallengeesAward + ChallengeeSpilloverAward) * 1/8)}, %% 1 share
                 SpilloverChallengeeRewards),
    WitnessesSpilloverAward = erlang:round(DCRemainder * ((maps:get(poc_witnesses_percent, Vars) / (maps:get(poc_challengees_percent, Vars) +
                                                                                                       maps:get(poc_witnesses_percent, Vars) +
                                                                                                       maps:get(poc_challengers_percent, Vars))))),
    ?assertEqual(#{{gateway,poc_witnesses,<<"c">>} => WitnessesAward + WitnessesSpilloverAward}, %% entire 15% allocation
                 SpilloverWitnessRewards),
    test_utils:cleanup_tmp_dir(BaseDir).

to_json_test() ->
    Tx = #blockchain_txn_rewards_v2_pb{start_epoch=1, end_epoch=30, rewards=[]},
    Json = to_json(Tx, []),
    ?assert(lists:all(fun(K) -> maps:is_key(K, Json) end,
                      [type, start_epoch, end_epoch, rewards])).


fixed_normalize_reward_unit_test() ->
    Rewards = [0.1, 0.9, 1.0, 1.8, 2.5, 2000, 0],

    %% Expectation: reward should get capped at 2.0
    Correct = lists:foldl(
                fun(Reward, Acc) ->
                        %% Set cap=2.0
                        maps:put(Reward, normalize_reward_unit(2.0, Reward), Acc)
                end, #{}, Rewards),

    Incorrect = lists:foldl(
                  fun(Reward, Acc) ->
                          %% Set cap=undefined (old behavior)
                          maps:put(Reward, normalize_reward_unit(undefined, Reward), Acc)
                  end, #{}, Rewards),

    ?assertEqual(1.8, maps:get(1.8, Correct)),          %% 1.8 -> 1.8
    ?assertEqual(0.1, maps:get(0.1, Correct)),          %% 0.1 -> 0.1
    ?assertEqual(0.9, maps:get(0.9, Correct)),          %% 0.9 -> 0.9
    ?assertEqual(2.0, maps:get(2.5, Correct)),          %% 2.5 -> 2.0
    ?assertEqual(1.0, maps:get(2.5, Incorrect)),        %% 2.5 -> 1.0 (incorrect)
    ?assertEqual(1.0, maps:get(1.8, Incorrect)),        %% 1.8 -> 1.0 (incorrect)
    ?assertEqual(0.1, maps:get(0.1, Incorrect)),        %% 0.1 -> 0.1
    ?assertEqual(0.9, maps:get(0.9, Incorrect)),        %% 0.9 -> 0.9

    ok.

common_poc_vars() ->
    #{
        ?poc_v4_exclusion_cells => 10,
        ?poc_v4_parent_res => 11,
        ?poc_v4_prob_bad_rssi => 0.01,
        ?poc_v4_prob_count_wt => 0.3,
        ?poc_v4_prob_good_rssi => 1.0,
        ?poc_v4_prob_no_rssi => 0.5,
        ?poc_v4_prob_rssi_wt => 0.3,
        ?poc_v4_prob_time_wt => 0.3,
        ?poc_v4_randomness_wt => 0.1,
        ?poc_v4_target_challenge_age => 300,
        ?poc_v4_target_exclusion_cells => 6000,
        ?poc_v4_target_prob_edge_wt => 0.2,
        ?poc_v4_target_prob_score_wt => 0.8,
        ?poc_v4_target_score_curve => 5,
        ?poc_v5_target_prob_randomness_wt => 0.0
    }.


hip28_calc_test() ->
    {timeout, 30000,
     fun() ->
             meck:new(blockchain_ledger_v1, [passthrough]),
             meck:expect(blockchain_ledger_v1, hnt_burned,
                         fun(_Ledger) ->
                                 0
                         end),
             meck:expect(blockchain_ledger_v1, net_overage,
                         fun(_Ledger) ->
                                 0
                         end),
             meck:expect(blockchain_ledger_v1, config,
                         fun(_, _Ledger) ->
                                 0
                         end),

                                                % set test vars such that rewards are 1 per block
             Vars = #{ block_time => 60000,
                       election_interval => 30,
                       election_restart_interval => 5,
                       monthly_reward => 43200,
                       reward_version => 6 },
             ?assertEqual(30.0, calculate_consensus_epoch_reward(1, 30, Vars, ledger)),
             ?assertEqual(35.0, calculate_consensus_epoch_reward(1, 50, Vars, ledger)),
             meck:unload(blockchain_ledger_v1),
             ok
     end}.

consensus_epoch_reward_test() ->
    {timeout, 30000,
     fun() ->
             meck:new(blockchain_ledger_v1, [passthrough]),
             meck:expect(blockchain_ledger_v1, hnt_burned,
                         fun(_Ledger) ->
                                 0
                         end),
             meck:expect(blockchain_ledger_v1, net_overage,
                         fun(_Ledger) ->
                                 0
                         end),
             meck:expect(blockchain_ledger_v1, config,
                         fun(_, _Ledger) ->
                                 0
                         end),

             %% using test values such that reward is 1 per block
             %% should always return the election interval as the answer
             ?assertEqual(30.0,calculate_epoch_reward(1, 1, 25, 60000, 30, 43200, ledger)),

             %% more than 30 blocks should return 30
             ?assertEqual(30.0,calculate_epoch_reward(1, 1, 50, 60000, 30, 43200, ledger)),
             meck:unload(blockchain_ledger_v1)
     end}.

-endif.<|MERGE_RESOLUTION|>--- conflicted
+++ resolved
@@ -344,19 +344,8 @@
         Vars1 = Vars#{ consensus_epoch_reward => ConsensusEpochReward },
 
         Results = finalize_reward_calculations(Results0, Ledger, Vars1),
-<<<<<<< HEAD
-=======
-        %% we are only keeping hex density calculations memoized for a single
-        %% rewards transaction calculation, then we discard that work and avoid
-        %% cache invalidation issues.
-        case application:get_env(blockchain, destroy_memo, true) of
-            true ->
-                true = blockchain_hex:destroy_memoization();
-            _ -> ok
-        end,
         perf_report(PerfTab),
         ets:delete(PerfTab),
->>>>>>> 1be2a959
         {ok, Results}
     catch
         C:Error:Stack ->
