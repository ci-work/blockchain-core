--- conflicted
+++ resolved
@@ -293,7 +293,6 @@
 %% were used as bonus HNT rewards for the consensus members.
 %% @end
 calculate_rewards_metadata(Start, End, Chain) ->
-<<<<<<< HEAD
     case ets:whereis(?REWARD_METADATA_TBL) of
         undefined ->
             ets:new(?REWARD_METADATA_TBL, ?REWARD_ETS_OPTS),
@@ -317,45 +316,6 @@
                          {error, _Reason} -> #{};
                          {ok, VM} -> VM
                      end,
-=======
-    {ok, Ledger} = blockchain:ledger_at(End, Chain),
-    Vars0 = get_reward_vars(Start, End, Ledger),
-    VarMap = case blockchain_hex:var_map(Ledger) of
-                 {error, _Reason} -> #{};
-                 {ok, VM} -> VM
-             end,
-
-    RegionVars = blockchain_region_v1:get_all_region_bins(Ledger),
-
-    Vars = Vars0#{ var_map => VarMap, region_vars => RegionVars},
-
-    %% Previously, if a state_channel closed in the grace blocks before an
-    %% epoch ended, then it wouldn't ever get rewarded.
-    {ok, PreviousGraceBlockDCRewards} = collect_dc_rewards_from_previous_epoch_grace(Start, End,
-                                                                                     Chain, Vars,
-                                                                                     Ledger),
-
-    %% Initialize our reward accumulator. We are going to build up a map which
-    %% will be in the shape of
-    %% #{ reward_type => #{ Entry => Amount } }
-    %%
-    %% where Entry is of the the shape
-    %% {owner, reward_type, Owner} or
-    %% {gateway, reward_type, Gateway}
-    AccInit = #{ dc_rewards => PreviousGraceBlockDCRewards,
-                 poc_challenger => #{},
-                 poc_challengee => #{},
-                 poc_witness => #{} },
-
-    try
-        %% discard hex density calculations memoization before reward calc to avoid
-        %% cache invalidation issues.
-        case application:get_env(blockchain, destroy_memo, true) of
-            true ->
-                true = blockchain_hex:destroy_memoization();
-            _ -> ok
-        end,
->>>>>>> a7fadb04
         
             RegionVars = blockchain_region_v1:get_all_region_bins(Ledger),
         
