%%%-------------------------------------------------------------------
%% @doc
%% == Blockchain State Channel Stream Handler ==
%% @end
%%%-------------------------------------------------------------------
-module(blockchain_state_channel_handler).

-behavior(libp2p_framed_stream).

% TODO

%% ------------------------------------------------------------------
%% API Function Exports
%% ------------------------------------------------------------------

-export([
    server/4,
    client/2,
    dial/3,
    close/1
]).

%% ------------------------------------------------------------------
%% libp2p_framed_stream Function Exports
%% ------------------------------------------------------------------
-export([
    init/3,
    handle_data/3,
    handle_info/3
]).

-include("blockchain.hrl").
-include("blockchain_vars.hrl").

<<<<<<< HEAD
-record(state, {
    ledger :: undefined | blockchain_ledger_v1:ledger(),
    pending_offers = #{} :: #{binary() => {blockchain_state_channel_packet_offer_v1:offer(), pos_integer()}},
    handler_mod :: atom()
}).

=======
>>>>>>> 2ab10c2f
%% ------------------------------------------------------------------
%% API Function Definitions
%% ------------------------------------------------------------------
client(Connection, Args) ->
    libp2p_framed_stream:client(?MODULE, Connection, Args).

server(Connection, Path, _TID, Args) ->
    libp2p_framed_stream:server(?MODULE, Connection, [Path | Args]).

dial(Swarm, Peer, Opts) ->
    libp2p_swarm:dial_framed_stream(Swarm,
                                    Peer,
                                    ?STATE_CHANNEL_PROTOCOL_V1,
                                    ?MODULE,
                                    Opts).

<<<<<<< HEAD

-spec send_packet(pid(), blockchain_state_channel_packet_v1:packet()) -> ok.
send_packet(Pid, Packet) ->
    Pid ! {send_packet, Packet},
    ok.

-spec send_offer(pid(), blockchain_state_channel_packet_offer_v1:offer()) -> ok.
send_offer(Pid, Offer) ->
    Pid ! {send_offer, Offer},
    ok.

-spec send_purchase(Pid :: pid(),
                    NewPurchaseSC :: blockchain_state_channel_v1:state_channel(),
                    Hotspot :: libp2p_crypto:pubkey_bin(),
                    PacketHash :: binary(),
                    Region :: atom()) -> ok.
send_purchase(Pid, NewPurchaseSC, Hotspot, PacketHash, Region) ->
    Pid ! {send_purchase, NewPurchaseSC, Hotspot, PacketHash, Region},
    ok.

-spec send_banner(pid(), blockchain_state_channel_banner_v1:banner()) -> ok.
send_banner(Pid, Banner) ->
    Pid ! {send_banner, Banner},
    ok.

-spec send_rejection(pid(), blockchain_state_channel_rejection_v1:rejection()) -> ok.
send_rejection(Pid, Rejection) ->
    Pid ! {send_rejection, Rejection},
    ok.

-spec send_response(pid(), blockchain_state_channel_response_v1:response()) -> ok.
send_response(Pid, Resp) ->
    Pid ! {send_response, Resp},
    ok.
=======
close(HandlerPid)->
    _ = libp2p_framed_stream:close(HandlerPid).
>>>>>>> 2ab10c2f

%% ------------------------------------------------------------------
%% libp2p_framed_stream Function Definitions
%% ------------------------------------------------------------------
init(client, _Conn, _) ->
    {ok, blockchain_state_channel_common:new_handler_state()};
init(server, _Conn, [_Path, Blockchain]) ->
    Ledger = blockchain:ledger(Blockchain),
    HandlerMod = application:get_env(blockchain, sc_packet_handler, undefined),
<<<<<<< HEAD
    State = #state{ledger=Ledger, handler_mod=HandlerMod},
=======
    OfferLimit = application:get_env(blockchain, sc_pending_offer_limit, 5),
    HandlerState = blockchain_state_channel_common:new_handler_state(Blockchain, Ledger, #{}, [], HandlerMod, OfferLimit, true),
>>>>>>> 2ab10c2f
    case blockchain:config(?sc_version, Ledger) of
        {ok, N} when N > 1 ->
            ActiveSCs = maps:to_list(blockchain_state_channels_server:get_actives()),
            case ActiveSCs of
                [] ->
                    SCBanner = blockchain_state_channel_banner_v1:new(),
                    lager:info("sc_handler, empty banner: ~p", [SCBanner]),
                    HandlerState = blockchain_state_channel_common:new_handler_state(Blockchain, Ledger, #{}, [], HandlerMod, OfferLimit, true),
                    {ok, HandlerState,
                     blockchain_state_channel_message_v1:encode(SCBanner)};
                ActiveSCs ->
                    [{SCID, ActiveSC}|_] = ActiveSCs,
                    SCBanner = blockchain_state_channel_banner_v1:new(ActiveSC),
<<<<<<< HEAD
                    lager:debug("sending banner for sc ~p", [blockchain_utils:addr2name(SCID)]),
=======
                    SCID = blockchain_state_channel_v1:id(ActiveSC),
                    lager:info("sending banner for sc ~p", [blockchain_utils:addr2name(SCID)]),
                    HandlerState = blockchain_state_channel_common:new_handler_state(Blockchain, Ledger, #{}, [], HandlerMod, OfferLimit, true),
>>>>>>> 2ab10c2f
                    EncodedSCBanner =
                        e2qc:cache(
                            ?MODULE,
                            SCID,
<<<<<<< HEAD
                            fun() ->
                                blockchain_state_channel_message_v1:encode(SCBanner)
                            end
                        ),
                    {ok, State, EncodedSCBanner}
            end;
        _ ->
            {ok, State#state{handler_mod=HandlerMod}}
=======
                            fun() -> blockchain_state_channel_message_v1:encode(SCBanner) end),
                    {ok, HandlerState, EncodedSCBanner}
            end;
        _ ->
            HandlerState = blockchain_state_channel_common:new_handler_state(Blockchain, Ledger, #{}, [], HandlerMod, OfferLimit, true),
            {ok, HandlerState}
>>>>>>> 2ab10c2f
    end.

-spec handle_data(
        Kind :: libp2p_framed_stream:kind(),
        Data :: any(),
        HandlerState :: any()
) -> libp2p_framed_stream:handle_data_result().
handle_data(client, Data, HandlerState) ->
    %% get ledger if we don't yet have one
<<<<<<< HEAD
    Ledger =
        case State#state.ledger of
            undefined ->
                case blockchain_worker:blockchain() of
                    undefined ->
                        undefined;
                    Chain ->
                        blockchain:ledger(Chain)
                end;
            L -> L
        end,
=======
    Ledger = case blockchain_state_channel_common:ledger(HandlerState) of
                 undefined ->
                     case blockchain_worker:blockchain() of
                         undefined ->
                             undefined;
                         Chain ->
                             blockchain:ledger(Chain)
                     end;
                 L -> L
             end,
>>>>>>> 2ab10c2f
    case blockchain_state_channel_message_v1:decode(Data) of
        {banner, Banner} ->
            case blockchain_state_channel_banner_v1:sc(Banner) of
                undefined ->
                    %% empty banner, ignore
                    ok;
                BannerSC ->
                    lager:info("sc_handler client got banner, sc_id: ~p",
                               [blockchain_state_channel_v1:id(BannerSC)]),
                    %% either we don't have a ledger or we do and the SC is valid
                    case Ledger == undefined orelse blockchain_state_channel_common:is_active_sc(BannerSC, Ledger) == ok of
                        true ->
                            blockchain_state_channels_client:banner(Banner, self());
                        false ->
                            ok
                    end
            end;
        {purchase, Purchase} ->
            PurchaseSC = blockchain_state_channel_purchase_v1:sc(Purchase),
            lager:info("sc_handler client got purchase, sc_id: ~p",
                       [blockchain_state_channel_v1:id(PurchaseSC)]),
            %% either we don't have a ledger or we do and the SC is valid
            case Ledger == undefined orelse blockchain_state_channel_common:is_active_sc(PurchaseSC, Ledger) == ok of
                true ->
                    blockchain_state_channels_client:purchase(Purchase, self());
                false ->
                    ok
            end;
        {reject, Rejection} ->
            lager:info("sc_handler client got rejection: ~p", [Rejection]),
            blockchain_state_channels_client:reject(Rejection, self());
        {response, Resp} ->
            lager:debug("sc_handler client got response: ~p", [Resp]),
            blockchain_state_channels_client:response(Resp)
    end,
<<<<<<< HEAD
    {noreply, State#state{ledger=Ledger}};
handle_data(server, Data, State=#state{pending_offers=PendingOffers}) ->
=======
    NewHandlerState = blockchain_state_channel_common:ledger(Ledger, HandlerState),
    {noreply, NewHandlerState};
handle_data(server, Data, HandlerState) ->
    PendingOffers = blockchain_state_channel_common:pending_packet_offers(HandlerState),
    PendingOfferLimit = blockchain_state_channel_common:pending_offer_limit(HandlerState),
>>>>>>> 2ab10c2f
    Time = erlang:system_time(millisecond),
    case blockchain_state_channel_message_v1:decode(Data) of
<<<<<<< HEAD
        {offer, Offer} ->
            handle_offer(Offer, Time, State);
=======
        {offer, Offer} when PendingOfferCount < PendingOfferLimit ->
            case blockchain_state_channel_common:handle_offer(Offer, Time, HandlerState) of
                {ok, State} -> {noreply, State};
                {ok, State, Msg} -> {noreply, State, Msg}
            end;
        {offer, Offer} ->
            %% queue the offer
            CurOfferQueue = blockchain_state_channel_common:offer_queue(HandlerState),
            NewHandlerState = blockchain_state_channel_common:offer_queue(CurOfferQueue ++ [{Offer, Time}], HandlerState),
            {noreply, NewHandlerState};
>>>>>>> 2ab10c2f
        {packet, Packet} ->
            PacketHash = blockchain_helium_packet_v1:packet_hash(blockchain_state_channel_packet_v1:packet(Packet)),
            case maps:get(PacketHash, PendingOffers, undefined) of
                undefined ->
                    lager:info("sc_handler server got packet: ~p", [Packet]),
<<<<<<< HEAD
                    blockchain_state_channels_server:handle_packet(Packet, Time, State#state.handler_mod, self()),
                    {noreply, State};
=======
                    HandlerMod = blockchain_state_channel_common:handler_mod(HandlerState),
                    blockchain_state_channels_server:packet(Packet, Time, HandlerMod, self()),
                    {noreply, HandlerState};
>>>>>>> 2ab10c2f
                {PendingOffer, PendingOfferTime} ->
                    case blockchain_state_channel_packet_v1:validate(Packet, PendingOffer) of
                        {error, packet_offer_mismatch} ->
                            %% might as well try it, it's free
<<<<<<< HEAD
                            blockchain_state_channels_server:handle_packet(Packet, Time, State#state.handler_mod, self()),
=======
                            HandlerMod = blockchain_state_channel_common:handler_mod(HandlerState),
                            blockchain_state_channels_server:packet(Packet, Time, HandlerMod, self()),
>>>>>>> 2ab10c2f
                            lager:warning("packet failed to validate ~p against offer ~p", [Packet, PendingOffer]),
                            {stop, normal};
                        {error, Reason} ->
                            lager:warning("packet failed to validate ~p reason ~p", [Packet, Reason]),
                            {stop, normal};
                        true ->
<<<<<<< HEAD
                            lager:debug("sc_handler server got packet: ~p", [Packet]),
                            blockchain_state_channels_server:handle_packet(Packet, PendingOfferTime, State#state.handler_mod, self()),
                            {noreply, State}
=======
                            lager:info("sc_handler server got packet: ~p", [Packet]),
                            HandlerMod = blockchain_state_channel_common:handler_mod(HandlerState),
                            blockchain_state_channels_server:packet(Packet, PendingOfferTime, HandlerMod, self()),
                            NewHandlerState = blockchain_state_channel_common:pending_packet_offers(maps:remove(PacketHash, PendingOffers), HandlerState),
                            case blockchain_state_channel_common:handle_next_offer(NewHandlerState) of
                                {ok, State} -> {noreply, State};
                                {ok, State, Msg} -> {noreply, State, Msg}
                            end
>>>>>>> 2ab10c2f
                    end
            end
    end.

handle_info(client, {send_offer, Offer}, HandlerState) ->
    Data = blockchain_state_channel_message_v1:encode(Offer),
<<<<<<< HEAD
    lager:debug("sending offer: ~p", [Offer]),
    {noreply, State, Data};
handle_info(client, {send_packet, Packet}, State) ->
    Data = blockchain_state_channel_message_v1:encode(Packet),
    lager:debug("sc_handler client sending packet: ~p", [Packet]),
    {noreply, State, Data};
handle_info(server, {send_banner, Banner}, State) ->
    Data = blockchain_state_channel_message_v1:encode(Banner),
    lager:debug("sending banner: ~p", [Banner]),
    {noreply, State, Data};
handle_info(server, {send_rejection, Rejection}, State) ->
    Data = blockchain_state_channel_message_v1:encode(Rejection),
    lager:debug("sending rejection: ~p", [Rejection]),
    {noreply, State, Data};
handle_info(server, {send_purchase, SignedPurchaseSC, Hotspot, PacketHash, Region}, State) ->
    %% NOTE: We're constructing the purchase with the hotspot obtained from offer here
    PurchaseMsg = blockchain_state_channel_purchase_v1:new(SignedPurchaseSC, Hotspot, PacketHash, Region),
    Data = blockchain_state_channel_message_v1:encode(PurchaseMsg),
    lager:debug("sending purchase: ~p", [PurchaseMsg]),
    {noreply, State, Data};
handle_info(server, {send_response, Resp}, State) ->
    Data = blockchain_state_channel_message_v1:encode(Resp),
    lager:debug("sc_handler server sending resp: ~p", [Resp]),
    {noreply, State, Data};
handle_info(_Type, _Msg, State) ->
    lager:warning("~p got unhandled msg: ~p", [_Type, _Msg]),
    {noreply, State}.

%% ------------------------------------------------------------------
%% Internal Function Definitions
%% ------------------------------------------------------------------

handle_offer(Offer, Time, State) ->
    lager:info("sc_handler server got offer: ~p", [Offer]),
    case blockchain_state_channels_server:handle_offer(Offer, State#state.handler_mod, self()) of
        ok ->
            PacketHash = blockchain_state_channel_offer_v1:packet_hash(Offer),
            {noreply, State#state{pending_offers=maps:put(PacketHash, {Offer, Time}, State#state.pending_offers)}};
        reject ->
            %% we were able to reject out of hand
            Rejection = blockchain_state_channel_rejection_v1:new(),
            Data = blockchain_state_channel_message_v1:encode(Rejection),
            {noreply, State, Data}
    end.
=======
    {noreply, HandlerState, Data};
handle_info(client, {send_packet, Packet}, HandlerState) ->
    lager:debug("sc_handler client sending packet: ~p", [Packet]),
    Data = blockchain_state_channel_message_v1:encode(Packet),
    {noreply, HandlerState, Data};
handle_info(server, {send_banner, Banner}, HandlerState) ->
    Data = blockchain_state_channel_message_v1:encode(Banner),
    {noreply, HandlerState, Data};
handle_info(server, {send_rejection, Rejection}, HandlerState) ->
    Data = blockchain_state_channel_message_v1:encode(Rejection),
    {noreply, HandlerState, Data};
handle_info(server, {send_purchase, SignedPurchaseSC, Hotspot, PacketHash, Region}, HandlerState) ->
    %% NOTE: We're constructing the purchase with the hotspot obtained from offer here
    PurchaseMsg = blockchain_state_channel_purchase_v1:new(SignedPurchaseSC, Hotspot, PacketHash, Region),
    Data = blockchain_state_channel_message_v1:encode(PurchaseMsg),
    {noreply, HandlerState, Data};
handle_info(server, {send_response, Resp}, HandlerState) ->
    lager:debug("sc_handler server sending resp: ~p", [Resp]),
    Data = blockchain_state_channel_message_v1:encode(Resp),
    {noreply, HandlerState, Data};
handle_info(_Type, _Msg, HandlerState) ->
    lager:warning("~p got unhandled msg: ~p", [_Type, _Msg]),
    {noreply, HandlerState}.
>>>>>>> 2ab10c2f

<|MERGE_RESOLUTION|>--- conflicted
+++ resolved
@@ -32,15 +32,6 @@
 -include("blockchain.hrl").
 -include("blockchain_vars.hrl").
 
-<<<<<<< HEAD
--record(state, {
-    ledger :: undefined | blockchain_ledger_v1:ledger(),
-    pending_offers = #{} :: #{binary() => {blockchain_state_channel_packet_offer_v1:offer(), pos_integer()}},
-    handler_mod :: atom()
-}).
-
-=======
->>>>>>> 2ab10c2f
 %% ------------------------------------------------------------------
 %% API Function Definitions
 %% ------------------------------------------------------------------
@@ -57,45 +48,8 @@
                                     ?MODULE,
                                     Opts).
 
-<<<<<<< HEAD
-
--spec send_packet(pid(), blockchain_state_channel_packet_v1:packet()) -> ok.
-send_packet(Pid, Packet) ->
-    Pid ! {send_packet, Packet},
-    ok.
-
--spec send_offer(pid(), blockchain_state_channel_packet_offer_v1:offer()) -> ok.
-send_offer(Pid, Offer) ->
-    Pid ! {send_offer, Offer},
-    ok.
-
--spec send_purchase(Pid :: pid(),
-                    NewPurchaseSC :: blockchain_state_channel_v1:state_channel(),
-                    Hotspot :: libp2p_crypto:pubkey_bin(),
-                    PacketHash :: binary(),
-                    Region :: atom()) -> ok.
-send_purchase(Pid, NewPurchaseSC, Hotspot, PacketHash, Region) ->
-    Pid ! {send_purchase, NewPurchaseSC, Hotspot, PacketHash, Region},
-    ok.
-
--spec send_banner(pid(), blockchain_state_channel_banner_v1:banner()) -> ok.
-send_banner(Pid, Banner) ->
-    Pid ! {send_banner, Banner},
-    ok.
-
--spec send_rejection(pid(), blockchain_state_channel_rejection_v1:rejection()) -> ok.
-send_rejection(Pid, Rejection) ->
-    Pid ! {send_rejection, Rejection},
-    ok.
-
--spec send_response(pid(), blockchain_state_channel_response_v1:response()) -> ok.
-send_response(Pid, Resp) ->
-    Pid ! {send_response, Resp},
-    ok.
-=======
 close(HandlerPid)->
     _ = libp2p_framed_stream:close(HandlerPid).
->>>>>>> 2ab10c2f
 
 %% ------------------------------------------------------------------
 %% libp2p_framed_stream Function Definitions
@@ -105,12 +59,8 @@
 init(server, _Conn, [_Path, Blockchain]) ->
     Ledger = blockchain:ledger(Blockchain),
     HandlerMod = application:get_env(blockchain, sc_packet_handler, undefined),
-<<<<<<< HEAD
-    State = #state{ledger=Ledger, handler_mod=HandlerMod},
-=======
     OfferLimit = application:get_env(blockchain, sc_pending_offer_limit, 5),
     HandlerState = blockchain_state_channel_common:new_handler_state(Blockchain, Ledger, #{}, [], HandlerMod, OfferLimit, true),
->>>>>>> 2ab10c2f
     case blockchain:config(?sc_version, Ledger) of
         {ok, N} when N > 1 ->
             ActiveSCs = maps:to_list(blockchain_state_channels_server:get_actives()),
@@ -124,34 +74,19 @@
                 ActiveSCs ->
                     [{SCID, ActiveSC}|_] = ActiveSCs,
                     SCBanner = blockchain_state_channel_banner_v1:new(ActiveSC),
-<<<<<<< HEAD
-                    lager:debug("sending banner for sc ~p", [blockchain_utils:addr2name(SCID)]),
-=======
                     SCID = blockchain_state_channel_v1:id(ActiveSC),
                     lager:info("sending banner for sc ~p", [blockchain_utils:addr2name(SCID)]),
                     HandlerState = blockchain_state_channel_common:new_handler_state(Blockchain, Ledger, #{}, [], HandlerMod, OfferLimit, true),
->>>>>>> 2ab10c2f
                     EncodedSCBanner =
                         e2qc:cache(
                             ?MODULE,
                             SCID,
-<<<<<<< HEAD
-                            fun() ->
-                                blockchain_state_channel_message_v1:encode(SCBanner)
-                            end
-                        ),
-                    {ok, State, EncodedSCBanner}
-            end;
-        _ ->
-            {ok, State#state{handler_mod=HandlerMod}}
-=======
                             fun() -> blockchain_state_channel_message_v1:encode(SCBanner) end),
                     {ok, HandlerState, EncodedSCBanner}
             end;
         _ ->
             HandlerState = blockchain_state_channel_common:new_handler_state(Blockchain, Ledger, #{}, [], HandlerMod, OfferLimit, true),
             {ok, HandlerState}
->>>>>>> 2ab10c2f
     end.
 
 -spec handle_data(
@@ -161,19 +96,6 @@
 ) -> libp2p_framed_stream:handle_data_result().
 handle_data(client, Data, HandlerState) ->
     %% get ledger if we don't yet have one
-<<<<<<< HEAD
-    Ledger =
-        case State#state.ledger of
-            undefined ->
-                case blockchain_worker:blockchain() of
-                    undefined ->
-                        undefined;
-                    Chain ->
-                        blockchain:ledger(Chain)
-                end;
-            L -> L
-        end,
-=======
     Ledger = case blockchain_state_channel_common:ledger(HandlerState) of
                  undefined ->
                      case blockchain_worker:blockchain() of
@@ -184,7 +106,6 @@
                      end;
                  L -> L
              end,
->>>>>>> 2ab10c2f
     case blockchain_state_channel_message_v1:decode(Data) of
         {banner, Banner} ->
             case blockchain_state_channel_banner_v1:sc(Banner) of
@@ -220,22 +141,14 @@
             lager:debug("sc_handler client got response: ~p", [Resp]),
             blockchain_state_channels_client:response(Resp)
     end,
-<<<<<<< HEAD
-    {noreply, State#state{ledger=Ledger}};
-handle_data(server, Data, State=#state{pending_offers=PendingOffers}) ->
-=======
     NewHandlerState = blockchain_state_channel_common:ledger(Ledger, HandlerState),
     {noreply, NewHandlerState};
 handle_data(server, Data, HandlerState) ->
     PendingOffers = blockchain_state_channel_common:pending_packet_offers(HandlerState),
     PendingOfferLimit = blockchain_state_channel_common:pending_offer_limit(HandlerState),
->>>>>>> 2ab10c2f
     Time = erlang:system_time(millisecond),
+    PendingOfferCount = maps:size(PendingOffers),
     case blockchain_state_channel_message_v1:decode(Data) of
-<<<<<<< HEAD
-        {offer, Offer} ->
-            handle_offer(Offer, Time, State);
-=======
         {offer, Offer} when PendingOfferCount < PendingOfferLimit ->
             case blockchain_state_channel_common:handle_offer(Offer, Time, HandlerState) of
                 {ok, State} -> {noreply, State};
@@ -246,41 +159,26 @@
             CurOfferQueue = blockchain_state_channel_common:offer_queue(HandlerState),
             NewHandlerState = blockchain_state_channel_common:offer_queue(CurOfferQueue ++ [{Offer, Time}], HandlerState),
             {noreply, NewHandlerState};
->>>>>>> 2ab10c2f
         {packet, Packet} ->
             PacketHash = blockchain_helium_packet_v1:packet_hash(blockchain_state_channel_packet_v1:packet(Packet)),
             case maps:get(PacketHash, PendingOffers, undefined) of
                 undefined ->
                     lager:info("sc_handler server got packet: ~p", [Packet]),
-<<<<<<< HEAD
-                    blockchain_state_channels_server:handle_packet(Packet, Time, State#state.handler_mod, self()),
-                    {noreply, State};
-=======
                     HandlerMod = blockchain_state_channel_common:handler_mod(HandlerState),
                     blockchain_state_channels_server:packet(Packet, Time, HandlerMod, self()),
                     {noreply, HandlerState};
->>>>>>> 2ab10c2f
                 {PendingOffer, PendingOfferTime} ->
                     case blockchain_state_channel_packet_v1:validate(Packet, PendingOffer) of
                         {error, packet_offer_mismatch} ->
                             %% might as well try it, it's free
-<<<<<<< HEAD
-                            blockchain_state_channels_server:handle_packet(Packet, Time, State#state.handler_mod, self()),
-=======
                             HandlerMod = blockchain_state_channel_common:handler_mod(HandlerState),
                             blockchain_state_channels_server:packet(Packet, Time, HandlerMod, self()),
->>>>>>> 2ab10c2f
                             lager:warning("packet failed to validate ~p against offer ~p", [Packet, PendingOffer]),
                             {stop, normal};
                         {error, Reason} ->
                             lager:warning("packet failed to validate ~p reason ~p", [Packet, Reason]),
                             {stop, normal};
                         true ->
-<<<<<<< HEAD
-                            lager:debug("sc_handler server got packet: ~p", [Packet]),
-                            blockchain_state_channels_server:handle_packet(Packet, PendingOfferTime, State#state.handler_mod, self()),
-                            {noreply, State}
-=======
                             lager:info("sc_handler server got packet: ~p", [Packet]),
                             HandlerMod = blockchain_state_channel_common:handler_mod(HandlerState),
                             blockchain_state_channels_server:packet(Packet, PendingOfferTime, HandlerMod, self()),
@@ -289,59 +187,12 @@
                                 {ok, State} -> {noreply, State};
                                 {ok, State, Msg} -> {noreply, State, Msg}
                             end
->>>>>>> 2ab10c2f
                     end
             end
     end.
 
 handle_info(client, {send_offer, Offer}, HandlerState) ->
     Data = blockchain_state_channel_message_v1:encode(Offer),
-<<<<<<< HEAD
-    lager:debug("sending offer: ~p", [Offer]),
-    {noreply, State, Data};
-handle_info(client, {send_packet, Packet}, State) ->
-    Data = blockchain_state_channel_message_v1:encode(Packet),
-    lager:debug("sc_handler client sending packet: ~p", [Packet]),
-    {noreply, State, Data};
-handle_info(server, {send_banner, Banner}, State) ->
-    Data = blockchain_state_channel_message_v1:encode(Banner),
-    lager:debug("sending banner: ~p", [Banner]),
-    {noreply, State, Data};
-handle_info(server, {send_rejection, Rejection}, State) ->
-    Data = blockchain_state_channel_message_v1:encode(Rejection),
-    lager:debug("sending rejection: ~p", [Rejection]),
-    {noreply, State, Data};
-handle_info(server, {send_purchase, SignedPurchaseSC, Hotspot, PacketHash, Region}, State) ->
-    %% NOTE: We're constructing the purchase with the hotspot obtained from offer here
-    PurchaseMsg = blockchain_state_channel_purchase_v1:new(SignedPurchaseSC, Hotspot, PacketHash, Region),
-    Data = blockchain_state_channel_message_v1:encode(PurchaseMsg),
-    lager:debug("sending purchase: ~p", [PurchaseMsg]),
-    {noreply, State, Data};
-handle_info(server, {send_response, Resp}, State) ->
-    Data = blockchain_state_channel_message_v1:encode(Resp),
-    lager:debug("sc_handler server sending resp: ~p", [Resp]),
-    {noreply, State, Data};
-handle_info(_Type, _Msg, State) ->
-    lager:warning("~p got unhandled msg: ~p", [_Type, _Msg]),
-    {noreply, State}.
-
-%% ------------------------------------------------------------------
-%% Internal Function Definitions
-%% ------------------------------------------------------------------
-
-handle_offer(Offer, Time, State) ->
-    lager:info("sc_handler server got offer: ~p", [Offer]),
-    case blockchain_state_channels_server:handle_offer(Offer, State#state.handler_mod, self()) of
-        ok ->
-            PacketHash = blockchain_state_channel_offer_v1:packet_hash(Offer),
-            {noreply, State#state{pending_offers=maps:put(PacketHash, {Offer, Time}, State#state.pending_offers)}};
-        reject ->
-            %% we were able to reject out of hand
-            Rejection = blockchain_state_channel_rejection_v1:new(),
-            Data = blockchain_state_channel_message_v1:encode(Rejection),
-            {noreply, State, Data}
-    end.
-=======
     {noreply, HandlerState, Data};
 handle_info(client, {send_packet, Packet}, HandlerState) ->
     lager:debug("sc_handler client sending packet: ~p", [Packet]),
@@ -365,5 +216,4 @@
 handle_info(_Type, _Msg, HandlerState) ->
     lager:warning("~p got unhandled msg: ~p", [_Type, _Msg]),
     {noreply, HandlerState}.
->>>>>>> 2ab10c2f
-
+
