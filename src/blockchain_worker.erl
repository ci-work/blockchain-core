
%%%-------------------------------------------------------------------
%% @doc
%% == Blockchain Core Worker ==
%% @end
%%%-------------------------------------------------------------------
-module(blockchain_worker).

-behavior(gen_server).

-include("blockchain_vars.hrl").

%% ------------------------------------------------------------------
%% API Function Exports
%% ------------------------------------------------------------------
-export([
    start_link/1,
    blockchain/0, blockchain/1,
    num_consensus_members/0,
    consensus_addrs/0,
    integrate_genesis_block/1,
    submit_txn/1, submit_txn/2,
    peer_height/3,
    notify/1,
    mismatch/0,
    signed_metadata_fun/0,

    new_ledger/1,

    load/1,

    maybe_sync/0,
    sync/0,
    cancel_sync/0,
    pause_sync/0,
    sync_paused/0,

    set_resyncing/3,
    resync_done/0,
    is_resyncing/0,

    set_absorbing/3,
    absorb_done/0,
    is_absorbing/0
]).

%% ------------------------------------------------------------------
%% gen_server Function Exports
%% ------------------------------------------------------------------
-export([
    init/1,
    handle_call/3,
    handle_cast/2,
    handle_info/2,
    terminate/2,
    code_change/3
]).

-include("blockchain.hrl").

-define(SERVER, ?MODULE).
-define(SYNC_TIME, 75000).

-record(state,
        {
         blockchain :: undefined | {no_genesis, blockchain:blockchain()} | blockchain:blockchain(),
         swarm :: undefined | pid(),
         swarm_tid :: undefined | ets:tab(),
         sync_timer = make_ref() :: reference(),
         sync_ref = make_ref() :: reference(),
         sync_pid :: undefined | pid(),
         sync_paused = false :: boolean(),
         gossip_ref = make_ref() :: reference(),
         absorb_info :: undefined | {pid(), reference()},
         absorb_retries = 3 :: pos_integer(),
         resync_info :: undefined | {pid(), reference()},
         resync_retries = 3 :: pos_integer()
        }).

%% ------------------------------------------------------------------
%% API Function Definitions
%% ------------------------------------------------------------------
start_link(Args) ->
    gen_server:start_link({local, ?SERVER}, ?SERVER, Args, [{hibernate_after, 5000}]).

%%--------------------------------------------------------------------
%% @doc
%% @end
%%--------------------------------------------------------------------
-spec blockchain() -> blockchain:blockchain()  | undefined.
blockchain() ->
    gen_server:call(?SERVER, blockchain, infinity).

-spec blockchain(blockchain:blockchain()) -> ok.
blockchain(Chain) ->
    gen_server:call(?SERVER, {blockchain, Chain}, infinity).

%%--------------------------------------------------------------------
%% @doc
%% @end
%%--------------------------------------------------------------------
-spec num_consensus_members() -> integer().
num_consensus_members() ->
    gen_server:call(?SERVER, num_consensus_members, infinity).

%%--------------------------------------------------------------------
%% @doc
%% @end
%%--------------------------------------------------------------------
-spec consensus_addrs() -> {ok, [libp2p_crypto:pubkey_bin()]} | {error, any()}.
consensus_addrs() ->
    gen_server:call(?SERVER, consensus_addrs, infinity).

sync() ->
    gen_server:call(?SERVER, sync, infinity).

cancel_sync() ->
    gen_server:call(?SERVER, cancel_sync, infinity).

pause_sync() ->
    gen_server:call(?SERVER, pause_sync, infinity).

maybe_sync() ->
    gen_server:cast(?SERVER, maybe_sync).

sync_paused() ->
    try
        gen_server:call(?SERVER, sync_paused, 100)  % intentionally very low
    catch _:_ ->
            true  % it's fine to occasionally get this wrong
    end.

new_ledger(Dir) ->
    gen_server:call(?SERVER, {new_ledger, Dir}, infinity).

<<<<<<< HEAD
-spec set_absorbing(blockchain_block:block(), blockchain:blockchain(), boolean()) -> ok.
set_absorbing(Block, Blockchain, Syncing) ->
    gen_server:cast(?SERVER, {set_absorbing, Block, Blockchain, Syncing}).

absorb_done() ->
    gen_server:call(?SERVER, absorb_done, infinity).

is_absorbing() ->
    gen_server:call(?SERVER, is_absorbing, infinity).

-spec set_resyncing(pos_integer(), pos_integer(), blockchain:blockchain()) -> ok.
set_resyncing(ChainHeight, LedgerHeight, Blockchain) ->
    gen_server:cast(?SERVER, {set_resyncing, ChainHeight, LedgerHeight, Blockchain}).

resync_done() ->
    gen_server:call(?SERVER, resync_done, infinity).

is_resyncing() ->
    gen_server:call(?SERVER, is_resyncing, infinity).

load(Args) ->
    gen_server:call(?SERVER, {load, Args}, infinity).
=======

load(Args) ->
    gen_server:cast(?SERVER, {load, Args}, infinity).
>>>>>>> 4434ccbe
%%--------------------------------------------------------------------
%% @doc
%% @end
%%--------------------------------------------------------------------
-spec integrate_genesis_block(blockchain_block:block()) -> ok.
integrate_genesis_block(Block) ->
    gen_server:cast(?SERVER, {integrate_genesis_block, Block}).

%%--------------------------------------------------------------------
%% @doc
%% @end
%%--------------------------------------------------------------------
-spec submit_txn(blockchain_txn:txn()) -> ok.
submit_txn(Txn) ->
    gen_server:cast(?SERVER, {submit_txn, Txn}).

%%--------------------------------------------------------------------
%% @doc
%% @end
%%--------------------------------------------------------------------
-spec submit_txn(blockchain_txn:txn(), fun()) -> ok.
submit_txn(Txn, Callback) ->
    gen_server:cast(?SERVER, {submit_txn, Txn, Callback}).

%%--------------------------------------------------------------------
%% @doc
%% @end
%%--------------------------------------------------------------------
-spec peer_height(integer(), blockchain_block:hash(), libp2p_crypto:pubkey_bin()) -> ok.
peer_height(Height, Head, Sender) ->
    gen_server:cast(?SERVER, {peer_height, Height, Head, Sender}).

%%--------------------------------------------------------------------
%% @doc
%% @end
%%--------------------------------------------------------------------
-spec notify(any()) -> ok.
notify(Msg) ->
    ok = gen_event:sync_notify(?EVT_MGR, Msg).

%%--------------------------------------------------------------------
%% @doc
%% @end
%%--------------------------------------------------------------------
-spec mismatch() -> ok.
mismatch() ->
    gen_server:cast(?SERVER, mismatch).


signed_metadata_fun() ->
    %% cache the chain handle in the peerbook processes' dictionary
    Chain = case get(peerbook_md_fun_blockchain) of
                undefined ->
                    C = blockchain_worker:blockchain(),
                    put(peerbook_md_fun_blockchain, C),
                    C;
                C ->
                    C
            end,
    case Chain of
        undefined ->
            %% don't have a chain, no metadata to add
            #{};
        _ ->
            %% check if the rocksdb handle has died
            try
                HeightMD =
                    case blockchain:sync_height(Chain) of
                        {ok, Height} ->
                            #{<<"height">> => Height};
                        {error, _} ->
                            #{}
                    end,
                Ledger = blockchain:ledger(Chain),
                FPMD = case blockchain:sync_height(Chain) == blockchain_ledger_v1:current_height(Ledger) of
                           true ->
                               Ht0 = maps:get(<<"height">>, HeightMD, 1),
                               Ht = max(1, Ht0 - (Ht0 rem 40)),
                               {ok, LedgerAt} = blockchain:ledger_at(Ht, Chain),
                               case blockchain_ledger_v1:fingerprint(LedgerAt) of
                                   {ok, Fingerprint} ->
                                       maps:merge(HeightMD, Fingerprint);
                                   _ ->
                                       HeightMD
                               end;
                           false ->
                               %% if the chain height and the ledger height diverge we can't meaningfully
                               %% report fingerprint hashes, so skip it here
                               %% TODO once we figure out the peer metadata gossip limit bug, we should
                               %% put both heights in the signed metadata which would allow us to report
                               %% fingerprints all the time
                               HeightMD
                       end,
                FPMD#{<<"last_block_add_time">> => blockchain:last_block_add_time(Chain)}
            catch
                _:_ ->
                    %% probably have an expired blockchain handle
                    %% don't retry here, to avoid looping, but delete our cached handle for next time
                    put(peerbook_md_fun_blockchain, undefined),
                    #{}
            end
    end.

%% ------------------------------------------------------------------
%% gen_server Function Definitions
%% ------------------------------------------------------------------
init(Args) ->
    erlang:process_flag(trap_exit, true),
    ok = blockchain_event:add_handler(self()),
    lager:info("~p init with ~p", [?SERVER, Args]),
    Swarm = blockchain_swarm:swarm(),
    SwarmTID = libp2p_swarm:tid(Swarm),
    Ports = case application:get_env(blockchain, ports, undefined) of
                undefined ->
                    %% fallback to the single 'port' app env var
                    [proplists:get_value(port, Args, 0)];
                PortList when is_list(PortList) ->
                    PortList
            end,
    {Blockchain, Ref} =
        case application:get_env(blockchain, autoload, true) of
            false ->
                %% some applications might not want the chain to load up and do work until they're ready
                {undefined, make_ref()};
            true ->
                BaseDir = proplists:get_value(base_dir, Args, "data"),
                GenDir = proplists:get_value(update_dir, Args, undefined),
                load_chain(Swarm, BaseDir, GenDir)
        end,
    true = lists:all(fun(E) -> E == ok end,
                     [ libp2p_swarm:listen(Swarm, "/ip4/0.0.0.0/tcp/" ++ integer_to_list(Port)) || Port <- Ports ]),
    {ok, #state{swarm = Swarm, swarm_tid = SwarmTID, blockchain = Blockchain, gossip_ref = Ref}}.

handle_call(_, _From, #state{blockchain={no_genesis, _}}=State) ->
    {reply, undefined, State};
handle_call(_, _From, #state{blockchain=undefined}=State) ->
    {reply, undefined, State};
handle_call(num_consensus_members, _From, #state{blockchain = Chain} = State) ->
    {ok, N} = blockchain:config(?num_consensus_members, blockchain:ledger(Chain)),
    {reply, N, State};
handle_call(consensus_addrs, _From, #state{blockchain=Chain}=State) ->
    {reply, blockchain_ledger_v1:consensus_members(blockchain:ledger(Chain)), State};
handle_call(blockchain, _From, #state{blockchain=Chain}=State) ->
    {reply, Chain, State};
handle_call({blockchain, NewChain}, _From, #state{swarm = Swarm} = State) ->
    notify({new_chain, NewChain}),
    remove_handlers(Swarm),
    {ok, GossipRef} = add_handlers(Swarm, NewChain),
    {reply, ok, State#state{blockchain = NewChain, gossip_ref = GossipRef}};
handle_call({new_ledger, Dir}, _From, State) ->
    %% We do this here so the same process that normally owns the ledger
    %% will own it when we do a reset ledger or whatever. Otherwise the
    %% snapshot cache ETS table can be owned by an ephemeral process.
    Ledger1 = blockchain_ledger_v1:new(Dir),
    {reply, {ok, Ledger1}, State};

handle_call(sync, _From, State) ->
    %% if sync is paused, unpause it
    {reply, ok, maybe_sync(State#state{sync_paused = false})};
handle_call(cancel_sync, _From, State) ->
    {reply, ok, cancel_sync(State, true)};
handle_call(pause_sync, _From, State) ->
    {reply, ok, pause_sync(State)};
handle_call(sync_paused, _From, State) ->
    {reply, State#state.sync_paused, State};

handle_call(absorb_done, _From, #state{absorb_info = {_Pid, Ref}} = State) ->
    _ = erlang:demonitor(Ref, [flush]),
    {reply, ok, maybe_sync(State#state{absorb_info = undefined, sync_paused = false})};
handle_call(is_absorbing, _From, State) ->
    {reply, State#state.absorb_info /= undefined, State};

handle_call(resync_done, _From, #state{resync_info = {_Pid, Ref}} = State) ->
    _ = erlang:demonitor(Ref, [flush]),
    {reply, ok, maybe_sync(State#state{resync_info = undefined, sync_paused = false})};
handle_call(is_resyncing, _From, State) ->
    {reply, State#state.resync_info /= undefined, State};

handle_call(_Msg, _From, State) ->
    lager:warning("rcvd unknown call msg: ~p from: ~p", [_Msg, _From]),
    {reply, ok, State}.

<<<<<<< HEAD

=======
>>>>>>> 4434ccbe
handle_cast({load, BaseDir, GenDir}, #state{blockchain=undefined}=State) ->
    {Blockchain, Ref} = load_chain(State#state.swarm, BaseDir, GenDir),
    notify({new_chain, Blockchain}),
    {reply, ok, State#state{blockchain = Blockchain, gossip_ref = Ref}};
handle_cast({integrate_genesis_block, GenesisBlock}, #state{blockchain={no_genesis, Blockchain},
                                                            swarm=Swarm}=State) ->
    case blockchain_block:is_genesis(GenesisBlock) of
        false ->
            lager:warning("~p is not a genesis block", [GenesisBlock]),
            {noreply, State};
        true ->
            ok = blockchain:integrate_genesis(GenesisBlock, Blockchain),
            [ConsensusAddrs] = [blockchain_txn_consensus_group_v1:members(T)
                                || T <- blockchain_block:transactions(GenesisBlock),
                                   blockchain_txn:type(T) == blockchain_txn_consensus_group_v1],
            lager:info("blockchain started with ~p, consensus ~p", [lager:pr(Blockchain, blockchain), ConsensusAddrs]),
            {ok, GenesisHash} = blockchain:genesis_hash(Blockchain),
            ok = notify({integrate_genesis_block, GenesisHash}),
            {ok, GossipRef} = add_handlers(Swarm, Blockchain),
            ok = blockchain_txn_mgr:set_chain(Blockchain),
            true = libp2p_swarm:network_id(Swarm, GenesisHash),
            self() ! maybe_sync,
            {noreply, State#state{blockchain=Blockchain, gossip_ref = GossipRef}}
    end;
handle_cast(_, #state{blockchain=undefined}=State) ->
    {noreply, State};
handle_cast(_, #state{blockchain={no_genesis, _}}=State) ->
    {noreply, State};
<<<<<<< HEAD
handle_cast({set_absorbing, Block, Blockchain, Syncing}, State=#state{absorb_info=undefined, resync_info=undefined}) ->
    Info = spawn_monitor(
             fun() ->
                     blockchain:absorb_temp_blocks_fun(Block, Blockchain, Syncing)
             end),
    %% just don't sync, it's a waste of bandwidth
    {noreply, State#state{absorb_info = Info, sync_paused = true, absorb_retries = 3}};
handle_cast({set_absorbing, _Block, _Blockchain, _Syncing}, State) ->
    {noreply, State};
handle_cast({set_resyncing, BlockHeight, LedgerHeight, Blockchain}, State=#state{absorb_info=undefined, resync_info=undefined}) ->
    Info = spawn_monitor(
             fun() ->
                     blockchain:resync_fun(BlockHeight, LedgerHeight, Blockchain)
             end),
    %% just don't sync, it's a waste of bandwidth
    {noreply, State#state{resync_info = Info, sync_paused = true, resync_retries = 3}};
handle_cast({set_resyncing, _Block, _Blockchain, _Syncing}, State) ->
    {noreply, State};
=======
>>>>>>> 4434ccbe
handle_cast(maybe_sync, State) ->
    {noreply, maybe_sync(State)};
handle_cast({submit_txn, Txn}, State) ->
    ok = send_txn(Txn),
    {noreply, State};
handle_cast({submit_txn, Txn, Callback}, State) ->
    ok = send_txn(Txn, Callback),
    {noreply, State};
handle_cast({peer_height, Height, Head, Sender}, #state{blockchain=Chain, swarm=Swarm}=State) ->
    lager:info("got peer height message with blockchain ~p", [lager:pr(Chain, blockchain)]),
    case {blockchain:head_hash(Chain), blockchain:head_block(Chain)} of
        {{error, _Reason}, _} ->
            lager:error("could not get head hash ~p", [_Reason]);
        {_, {error, _Reason}} ->
            lager:error("could not get head block ~p", [_Reason]);
        {{ok, LocalHead}, {ok, LocalHeadBlock}} ->
            LocalHeight = blockchain_block:height(LocalHeadBlock),
            case LocalHeight < Height orelse (LocalHeight == Height andalso Head /= LocalHead) of
                false ->
                    ok;
                true ->
                    case libp2p_swarm:dial_framed_stream(Swarm,
                                                         libp2p_crypto:pubkey_bin_to_p2p(Sender),
                                                         ?SYNC_PROTOCOL,
                                                         blockchain_sync_handler,
                                                         [Chain]) of
                        {ok, Stream} ->
                            Stream ! {hash, LocalHead};
                        _ ->
                            lager:warning("Failed to dial sync service on: ~p", [Sender])
                    end
            end
    end,
    {noreply, State};
handle_cast(_Msg, State) ->
    lager:warning("rcvd unknown cast msg: ~p", [_Msg]),
    {noreply, State}.

handle_info(maybe_sync, State) ->
    {noreply, maybe_sync(State)};
handle_info({blockchain_event, {add_block, _Hash, _Sync, _Ledger}}, State) ->
    %% nothing to do here, block re-gossip is handled by the gossip handler
    {noreply, State};
handle_info({'DOWN', SyncRef, process, _SyncPid, _Reason},
            #state{sync_ref = SyncRef, blockchain = Chain} = State0) ->
    State = State0#state{sync_pid = undefined},
    %% we're done with our sync.  determine if we're very far behind,
    %% and should resync immediately, or if we're relatively close to
    %% the present and can afford to retry later.
    {ok, Block} = blockchain:head_block(Chain),
    Now = erlang:system_time(seconds),
    Time = blockchain_block:time(Block),
    case Now - Time of
        N when N < 0 ->
            %% if blocktimes are in the future, we're confused about
            %% the time, proceed as if we're synced.
            Ref = case State#state.sync_paused of
                      true ->
                          make_ref();
                      false ->
                          erlang:send_after(?SYNC_TIME, self(), maybe_sync)
                  end,
            {noreply, State#state{sync_timer = Ref}};
        N when N < 60 * 60 ->
            %% relatively recent
            Ref = case State#state.sync_paused of
                      true ->
                          make_ref();
                      false ->
                          erlang:send_after(?SYNC_TIME, self(), maybe_sync)
                  end,
            {noreply, State#state{sync_timer = Ref}};
        _ ->
            %% we're deep in the past here, so just start the next sync
            {noreply, start_sync(State)}
    end;
handle_info({'DOWN', GossipRef, process, _GossipPid, _Reason},
            #state{gossip_ref = GossipRef, blockchain = Blockchain,
                   swarm = Swarm} = State) ->
    Gossip = libp2p_swarm:gossip_group(Swarm),
    libp2p_group_gossip:add_handler(Gossip, ?GOSSIP_PROTOCOL,
                                    {blockchain_gossip_handler, [Swarm, Blockchain]}),
    NewGossipRef = erlang:monitor(process, Gossip),
    {noreply, State#state{gossip_ref = NewGossipRef}};
handle_info({'DOWN', AbsorbRef, process, AbsorbPid, Reason},
            #state{absorb_info = {AbsorbPid, AbsorbRef}, absorb_retries = Retries} = State) ->
    case Reason of
        normal ->
            lager:info("Absorb process completed successfully"),
            {noreply, State#state{sync_paused=false, absorb_info=undefined}};
        shutdown ->
            {noreply, State#state{absorb_info=undefined}};
        Reason when Retries > 0 ->
            lager:warning("Absorb process exited with reason ~p, retrying ~p more times", [Reason, Retries]),
            blockchain:init_assumed_valid(State#state.blockchain, get_assume_valid_height_and_hash()),
            {noreply, State#state{absorb_info=undefined, absorb_retries = Retries - 1}};
        Reason ->
            lager:warning("Absorb process exited with reason ~p, stopping", [Reason]),
            %% ran out of retries
            {stop, Reason, State}
    end;
handle_info({'DOWN', ResyncRef, process, ResyncPid, Reason},
            #state{resync_info = {ResyncPid, ResyncRef}, resync_retries = Retries} = State) ->
    case Reason of
        normal ->
            lager:info("Resync process completed successfully"),
            %% check if we have any pending assume valids to take care of
            blockchain:init_assumed_valid(State#state.blockchain, get_assume_valid_height_and_hash()),
            {noreply, State#state{sync_paused=false, resync_info=undefined}};
        shutdown ->
            {noreply, State#state{resync_info=undefined}};
        Reason when Retries > 0 ->
            lager:warning("Resync process exited with reason ~p, retrying ~p more times", [Reason, Retries]),
            {noreply, State#state{resync_info=undefined, resync_retries = Retries - 1}};
        Reason ->
            lager:warning("Resync process exited with reason ~p, stopping", [Reason]),
            %% ran out of retries
            {stop, Reason, State}
    end;

handle_info({blockchain_event, {new_chain, NC}}, State) ->
    {noreply, State#state{blockchain = NC}};
handle_info(_Msg, State) ->
    lager:warning("rcvd unknown info msg: ~p", [_Msg]),
    {noreply, State}.

code_change(_OldVsn, State, _Extra) ->
    {ok, State}.

terminate(_Reason, #state{blockchain=undefined}) ->
    ok;
terminate(_Reason, #state{blockchain={no_genesis, Chain}}) ->
    catch blockchain:close(Chain),
    ok;
terminate(_Reason, #state{blockchain=Chain}) ->
    catch blockchain:close(Chain),
    ok.


%% ------------------------------------------------------------------
%% Internal Function Definitions
%% ------------------------------------------------------------------

maybe_sync(#state{sync_paused = true} = State) ->
    State;
maybe_sync(#state{sync_pid = Pid} = State) when Pid /= undefined ->
    State;
maybe_sync(#state{blockchain = Chain} = State) ->
    erlang:cancel_timer(State#state.sync_timer),
    %% last block add time is relative to the system clock so as long as the local
    %% clock mostly increments this will eventually be true on a stuck node
    SyncCooldownTime = application:get_env(blockchain, sync_cooldown_time, 60),
    SkewedSyncCooldownTime = application:get_env(blockchain, skewed_sync_cooldown_time, 300),
    {ok, HeadBlock} = blockchain:head_block(Chain),
    Height = blockchain_block:height(HeadBlock),
    case erlang:system_time(seconds) - blockchain_block:time(HeadBlock) of
        %% negative time means we're skewed, so rely on last add time
        %% until ntp fixes us.
        T when T < 0 ->
            case erlang:system_time(seconds) - blockchain:last_block_add_time(Chain) of
                X when X > SkewedSyncCooldownTime orelse Height == 1  ->
                    start_sync(State);
                _ ->
                    %% no need to sync now, check again later
                    Ref = erlang:send_after(?SYNC_TIME, self(), maybe_sync),
                    State#state{sync_timer=Ref}
            end;
        T when T > SyncCooldownTime orelse Height == 1 ->
            start_sync(State);
        _ ->
            %% no need to sync now, check again later
            Ref = erlang:send_after(?SYNC_TIME, self(), maybe_sync),
            State#state{sync_timer=Ref}
    end.

start_sync(#state{blockchain = Chain, swarm = Swarm, swarm_tid = SwarmTID} = State) ->
    %% figure out who we're connected to
    {Peers0, _} = lists:unzip(libp2p_config:lookup_sessions(SwarmTID)),
    %% Get the p2p addresses of our peers, so we will connect on existing sessions
    Peers = lists:filter(fun(E) ->
                                 case libp2p_transport_p2p:p2p_addr(E) of
                                     {ok, _} -> true;
                                     _       -> false
                                 end
                         end, Peers0),
    case Peers of
        [] ->
            %% try again later when there's peers
            Ref = erlang:send_after(?SYNC_TIME, self(), maybe_sync),
            State#state{sync_timer=Ref};
        Peers ->
            RandomPeer = lists:nth(rand:uniform(length(Peers)), Peers),
            {Pid, Ref} = sync(Swarm, Chain, RandomPeer),
            lager:info("unknown starting ~p ~p", [Pid, Ref]),
            State#state{sync_pid = Pid, sync_ref = Ref}
    end.

cancel_sync(#state{sync_pid = undefined} = State, _Restart) ->
    State;
cancel_sync(#state{sync_pid = Pid, sync_ref = Ref} = State, Restart) ->
    case Restart of
        false ->
            erlang:demonitor(Ref, [flush]);
        _ -> ok
    end,
    Pid ! cancel,
    State#state{sync_pid = undefined, sync_ref = make_ref()}.

pause_sync(State) ->
    State1 = cancel_sync(State, false),
    State1#state{sync_paused = true}.

%%--------------------------------------------------------------------
%% @doc
%% @end
%%--------------------------------------------------------------------
-spec add_handlers(pid(), blockchain:blockchain()) -> {ok, reference()}.
add_handlers(Swarm, Blockchain) ->
    Gossip = libp2p_swarm:gossip_group(Swarm),
    libp2p_group_gossip:add_handler(Gossip, ?GOSSIP_PROTOCOL,
                                    {blockchain_gossip_handler, [Swarm, Blockchain]}),
    Ref = erlang:monitor(process, Gossip),
    ok = libp2p_swarm:add_stream_handler(
        Swarm,
        ?SYNC_PROTOCOL,
        {libp2p_framed_stream, server, [blockchain_sync_handler, ?SERVER, Blockchain]}
    ),
    ok = libp2p_swarm:add_stream_handler(
        Swarm,
        ?FASTFORWARD_PROTOCOL,
        {libp2p_framed_stream, server, [blockchain_fastforward_handler, ?SERVER, Blockchain]}
    ),
    {ok, Ref}.

-spec remove_handlers(pid()) -> ok.
remove_handlers(Swarm) ->
    libp2p_group_gossip:remove_handler(libp2p_swarm:gossip_group(Swarm), ?GOSSIP_PROTOCOL),
    libp2p_swarm:remove_stream_handler(Swarm, ?SYNC_PROTOCOL),
    libp2p_swarm:remove_stream_handler(Swarm, ?FASTFORWARD_PROTOCOL).

%%--------------------------------------------------------------------
%% @doc
%% @end
%%--------------------------------------------------------------------
sync(Swarm, Chain, Peer) ->
    spawn_monitor(fun() ->
        case libp2p_swarm:dial_framed_stream(Swarm,
                                             Peer,
                                             ?SYNC_PROTOCOL,
                                             blockchain_sync_handler,
                                             [Chain])
        of
            {ok, Stream} ->
                {ok, HeadHash} = blockchain:sync_hash(Chain),
                Stream ! {hash, HeadHash},

                Ref1 = erlang:monitor(process, Stream),
                receive
                    cancel ->
                        libp2p_framed_stream:close(Stream);
                    {'DOWN', Ref1, process, Stream, _} ->
                        %% we're done, nothing to do here.
                        ok
                after timer:minutes(application:get_env(blockchain, sync_timeout_mins, 10)) ->
                        libp2p_framed_stream:close(Stream),
                        ok
                end;
            _ ->
                ok
        end
    end).

send_txn(Txn) ->
    ok = blockchain_txn_mgr:submit(Txn,
                                   (fun(Res) ->
                                            case Res of
                                                ok ->
                                                    lager:info("successfully submit txn: ~s", [blockchain_txn:print(Txn)]);
                                                {error, Reason} ->
                                                    lager:error("failed to submit txn: ~s error: ~p", [blockchain_txn:print(Txn), Reason])
                                            end
                                    end)).

send_txn(Txn, Callback) ->
    ok = blockchain_txn_mgr:submit(Txn, Callback).

get_assume_valid_height_and_hash() ->
    case {application:get_env(blockchain, assumed_valid_block_hash, undefined),
          application:get_env(blockchain, assumed_valid_block_height, undefined)} of
        {undefined, _} ->
            undefined;
        {_, undefined} ->
            undefined;
        BlockHashAndHeight ->
            case application:get_env(blockchain, honor_assumed_valid, false) of
                true ->
                    BlockHashAndHeight;
                _ ->
                    undefined
            end
    end.

load_chain(Swarm, BaseDir, GenDir) ->
    AssumedValidBlockHashAndHeight = get_assume_valid_height_and_hash(),
    case blockchain:new(BaseDir, GenDir, AssumedValidBlockHashAndHeight) of
        {no_genesis, _Chain}=R ->
            %% mark all upgrades done
            {R, make_ref()};
        {ok, Chain} ->
            %% blockchain:new will take care of any repairs needed, possibly asynchronously
            %%
            %% do ledger upgrade
            {ok, GossipRef} = add_handlers(Swarm, Chain),
            self() ! maybe_sync,
            {ok, GenesisHash} = blockchain:genesis_hash(Chain),
            ok = blockchain_txn_mgr:set_chain(Chain),
            true = libp2p_swarm:network_id(Swarm, GenesisHash),
            {Chain, GossipRef}
    end.<|MERGE_RESOLUTION|>--- conflicted
+++ resolved
@@ -133,7 +133,6 @@
 new_ledger(Dir) ->
     gen_server:call(?SERVER, {new_ledger, Dir}, infinity).
 
-<<<<<<< HEAD
 -spec set_absorbing(blockchain_block:block(), blockchain:blockchain(), boolean()) -> ok.
 set_absorbing(Block, Blockchain, Syncing) ->
     gen_server:cast(?SERVER, {set_absorbing, Block, Blockchain, Syncing}).
@@ -155,12 +154,8 @@
     gen_server:call(?SERVER, is_resyncing, infinity).
 
 load(Args) ->
-    gen_server:call(?SERVER, {load, Args}, infinity).
-=======
-
-load(Args) ->
     gen_server:cast(?SERVER, {load, Args}, infinity).
->>>>>>> 4434ccbe
+
 %%--------------------------------------------------------------------
 %% @doc
 %% @end
@@ -343,10 +338,7 @@
     lager:warning("rcvd unknown call msg: ~p from: ~p", [_Msg, _From]),
     {reply, ok, State}.
 
-<<<<<<< HEAD
-
-=======
->>>>>>> 4434ccbe
+
 handle_cast({load, BaseDir, GenDir}, #state{blockchain=undefined}=State) ->
     {Blockchain, Ref} = load_chain(State#state.swarm, BaseDir, GenDir),
     notify({new_chain, Blockchain}),
@@ -375,7 +367,6 @@
     {noreply, State};
 handle_cast(_, #state{blockchain={no_genesis, _}}=State) ->
     {noreply, State};
-<<<<<<< HEAD
 handle_cast({set_absorbing, Block, Blockchain, Syncing}, State=#state{absorb_info=undefined, resync_info=undefined}) ->
     Info = spawn_monitor(
              fun() ->
@@ -394,8 +385,6 @@
     {noreply, State#state{resync_info = Info, sync_paused = true, resync_retries = 3}};
 handle_cast({set_resyncing, _Block, _Blockchain, _Syncing}, State) ->
     {noreply, State};
-=======
->>>>>>> 4434ccbe
 handle_cast(maybe_sync, State) ->
     {noreply, maybe_sync(State)};
 handle_cast({submit_txn, Txn}, State) ->
