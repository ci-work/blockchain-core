
%%%-------------------------------------------------------------------
%% @doc
%% == Blockchain Core Worker ==
%% @end
%%%-------------------------------------------------------------------
-module(blockchain_worker).

-behavior(gen_server).

-include("blockchain_vars.hrl").

%% ------------------------------------------------------------------
%% API Function Exports
%% ------------------------------------------------------------------
-export([
    start_link/1,
    blockchain/0, blockchain/1,
    num_consensus_members/0,
    consensus_addrs/0,
    integrate_genesis_block/1,
    submit_txn/1, submit_txn/2,
    peer_height/3,
    notify/1,
    mismatch/0,
    signed_metadata_fun/0,

    new_ledger/1,

    load/1,

    maybe_sync/0,
    sync/0,
    cancel_sync/0,
    pause_sync/0,
    sync_paused/0,

    set_resyncing/3,
    resync_done/0,
    is_resyncing/0,

    set_absorbing/3,
    absorb_done/0,
    is_absorbing/0
]).

%% ------------------------------------------------------------------
%% gen_server Function Exports
%% ------------------------------------------------------------------
-export([
    init/1,
    handle_call/3,
    handle_cast/2,
    handle_info/2,
    terminate/2,
    code_change/3
]).

-include("blockchain.hrl").

-define(SERVER, ?MODULE).
-define(SYNC_TIME, 75000).

-record(state,
        {
         blockchain :: undefined | {no_genesis, blockchain:blockchain()} | blockchain:blockchain(),
         swarm :: undefined | pid(),
         swarm_tid :: undefined | ets:tab(),
         sync_timer = make_ref() :: reference(),
         sync_ref = make_ref() :: reference(),
         sync_pid :: undefined | pid(),
         sync_paused = false :: boolean(),
         gossip_ref = make_ref() :: reference(),
         absorb_info :: undefined | {pid(), reference()},
         absorb_retries = 3 :: pos_integer(),
         resync_info :: undefined | {pid(), reference()},
         resync_retries = 3 :: pos_integer()
        }).

%% ------------------------------------------------------------------
%% API Function Definitions
%% ------------------------------------------------------------------
start_link(Args) ->
    gen_server:start_link({local, ?SERVER}, ?SERVER, Args, [{hibernate_after, 5000}]).

%%--------------------------------------------------------------------
%% @doc
%% @end
%%--------------------------------------------------------------------
-spec blockchain() -> blockchain:blockchain()  | undefined.
blockchain() ->
    gen_server:call(?SERVER, blockchain, infinity).

-spec blockchain(blockchain:blockchain()) -> ok.
blockchain(Chain) ->
    gen_server:call(?SERVER, {blockchain, Chain}, infinity).

%%--------------------------------------------------------------------
%% @doc
%% @end
%%--------------------------------------------------------------------
-spec num_consensus_members() -> integer().
num_consensus_members() ->
    gen_server:call(?SERVER, num_consensus_members, infinity).

%%--------------------------------------------------------------------
%% @doc
%% @end
%%--------------------------------------------------------------------
-spec consensus_addrs() -> {ok, [libp2p_crypto:pubkey_bin()]} | {error, any()}.
consensus_addrs() ->
    gen_server:call(?SERVER, consensus_addrs, infinity).

sync() ->
    gen_server:call(?SERVER, sync, infinity).

cancel_sync() ->
    gen_server:call(?SERVER, cancel_sync, infinity).

pause_sync() ->
    gen_server:call(?SERVER, pause_sync, infinity).

maybe_sync() ->
    gen_server:cast(?SERVER, maybe_sync).

sync_paused() ->
    try
        gen_server:call(?SERVER, sync_paused, 100)  % intentionally very low
    catch _:_ ->
            true  % it's fine to occasionally get this wrong
    end.

new_ledger(Dir) ->
    gen_server:call(?SERVER, {new_ledger, Dir}, infinity).

<<<<<<< HEAD
-spec set_absorbing(blockchain_block:block(), blockchain:blockchain(), boolean()) -> ok.
set_absorbing(Block, Blockchain, Syncing) ->
    gen_server:cast(?SERVER, {set_absorbing, Block, Blockchain, Syncing}).

absorb_done() ->
    gen_server:call(?SERVER, absorb_done, infinity).

is_absorbing() ->
    gen_server:call(?SERVER, is_absorbing, infinity).

-spec set_resyncing(pos_integer(), pos_integer(), blockchain:blockchain()) -> ok.
set_resyncing(ChainHeight, LedgerHeight, Blockchain) ->
    gen_server:cast(?SERVER, {set_resyncing, ChainHeight, LedgerHeight, Blockchain}).

resync_done() ->
    gen_server:call(?SERVER, resync_done, infinity).

is_resyncing() ->
    gen_server:call(?SERVER, is_resyncing, infinity).

load(Args) ->
    gen_server:cast(?SERVER, {load, Args}, infinity).
=======

load(Args) ->
    gen_server:cast(?SERVER, {load, Args}).
>>>>>>> d2b0980c

%%--------------------------------------------------------------------
%% @doc
%% @end
%%--------------------------------------------------------------------
-spec integrate_genesis_block(blockchain_block:block()) -> ok.
integrate_genesis_block(Block) ->
    gen_server:cast(?SERVER, {integrate_genesis_block, Block}).

%%--------------------------------------------------------------------
%% @doc
%% @end
%%--------------------------------------------------------------------
-spec submit_txn(blockchain_txn:txn()) -> ok.
submit_txn(Txn) ->
    gen_server:cast(?SERVER, {submit_txn, Txn}).

%%--------------------------------------------------------------------
%% @doc
%% @end
%%--------------------------------------------------------------------
-spec submit_txn(blockchain_txn:txn(), fun()) -> ok.
submit_txn(Txn, Callback) ->
    gen_server:cast(?SERVER, {submit_txn, Txn, Callback}).

%%--------------------------------------------------------------------
%% @doc
%% @end
%%--------------------------------------------------------------------
-spec peer_height(integer(), blockchain_block:hash(), libp2p_crypto:pubkey_bin()) -> ok.
peer_height(Height, Head, Sender) ->
    gen_server:cast(?SERVER, {peer_height, Height, Head, Sender}).

%%--------------------------------------------------------------------
%% @doc
%% @end
%%--------------------------------------------------------------------
-spec notify(any()) -> ok.
notify(Msg) ->
    ok = gen_event:sync_notify(?EVT_MGR, Msg).

%%--------------------------------------------------------------------
%% @doc
%% @end
%%--------------------------------------------------------------------
-spec mismatch() -> ok.
mismatch() ->
    gen_server:cast(?SERVER, mismatch).


signed_metadata_fun() ->
    %% cache the chain handle in the peerbook processes' dictionary
    Chain = case get(peerbook_md_fun_blockchain) of
                undefined ->
                    C = blockchain_worker:blockchain(),
                    put(peerbook_md_fun_blockchain, C),
                    C;
                C ->
                    C
            end,
    case Chain of
        undefined ->
            %% don't have a chain, no metadata to add
            #{};
        _ ->
            %% check if the rocksdb handle has died
            try
                HeightMD =
                    case blockchain:sync_height(Chain) of
                        {ok, Height} ->
                            #{<<"height">> => Height};
                        {error, _} ->
                            #{}
                    end,
                Ledger = blockchain:ledger(Chain),
                FPMD = case blockchain:sync_height(Chain) == blockchain_ledger_v1:current_height(Ledger) of
                           true ->
                               Ht0 = maps:get(<<"height">>, HeightMD, 1),
                               Ht = max(1, Ht0 - (Ht0 rem 40)),
                               {ok, LedgerAt} = blockchain:ledger_at(Ht, Chain),
                               case blockchain_ledger_v1:fingerprint(LedgerAt) of
                                   {ok, Fingerprint} ->
                                       maps:merge(HeightMD, Fingerprint);
                                   _ ->
                                       HeightMD
                               end;
                           false ->
                               %% if the chain height and the ledger height diverge we can't meaningfully
                               %% report fingerprint hashes, so skip it here
                               %% TODO once we figure out the peer metadata gossip limit bug, we should
                               %% put both heights in the signed metadata which would allow us to report
                               %% fingerprints all the time
                               HeightMD
                       end,
                FPMD#{<<"last_block_add_time">> => blockchain:last_block_add_time(Chain)}
            catch
                _:_ ->
                    %% probably have an expired blockchain handle
                    %% don't retry here, to avoid looping, but delete our cached handle for next time
                    put(peerbook_md_fun_blockchain, undefined),
                    #{}
            end
    end.

%% ------------------------------------------------------------------
%% gen_server Function Definitions
%% ------------------------------------------------------------------
init(Args) ->
    erlang:process_flag(trap_exit, true),
    ok = blockchain_event:add_handler(self()),
    lager:info("~p init with ~p", [?SERVER, Args]),
    Swarm = blockchain_swarm:swarm(),
    SwarmTID = libp2p_swarm:tid(Swarm),
    Ports = case application:get_env(blockchain, ports, undefined) of
                undefined ->
                    %% fallback to the single 'port' app env var
                    [proplists:get_value(port, Args, 0)];
                PortList when is_list(PortList) ->
                    PortList
            end,
    {Blockchain, Ref} =
        case application:get_env(blockchain, autoload, true) of
            false ->
                %% some applications might not want the chain to load up and do work until they're ready
                {undefined, make_ref()};
            true ->
                BaseDir = proplists:get_value(base_dir, Args, "data"),
                GenDir = proplists:get_value(update_dir, Args, undefined),
                load_chain(Swarm, BaseDir, GenDir)
        end,
    true = lists:all(fun(E) -> E == ok end,
                     [ libp2p_swarm:listen(Swarm, "/ip4/0.0.0.0/tcp/" ++ integer_to_list(Port)) || Port <- Ports ]),
    {ok, #state{swarm = Swarm, swarm_tid = SwarmTID, blockchain = Blockchain, gossip_ref = Ref}}.

handle_call(_, _From, #state{blockchain={no_genesis, _}}=State) ->
    {reply, undefined, State};
handle_call(_, _From, #state{blockchain=undefined}=State) ->
    {reply, undefined, State};
handle_call(num_consensus_members, _From, #state{blockchain = Chain} = State) ->
    {ok, N} = blockchain:config(?num_consensus_members, blockchain:ledger(Chain)),
    {reply, N, State};
handle_call(consensus_addrs, _From, #state{blockchain=Chain}=State) ->
    {reply, blockchain_ledger_v1:consensus_members(blockchain:ledger(Chain)), State};
handle_call(blockchain, _From, #state{blockchain=Chain}=State) ->
    {reply, Chain, State};
handle_call({blockchain, NewChain}, _From, #state{swarm = Swarm} = State) ->
    notify({new_chain, NewChain}),
    remove_handlers(Swarm),
    {ok, GossipRef} = add_handlers(Swarm, NewChain),
    {reply, ok, State#state{blockchain = NewChain, gossip_ref = GossipRef}};
handle_call({new_ledger, Dir}, _From, State) ->
    %% We do this here so the same process that normally owns the ledger
    %% will own it when we do a reset ledger or whatever. Otherwise the
    %% snapshot cache ETS table can be owned by an ephemeral process.
    Ledger1 = blockchain_ledger_v1:new(Dir),
    {reply, {ok, Ledger1}, State};

handle_call(sync, _From, State) ->
    %% if sync is paused, unpause it
    {reply, ok, maybe_sync(State#state{sync_paused = false})};
handle_call(cancel_sync, _From, State) ->
    {reply, ok, cancel_sync(State, true)};
handle_call(pause_sync, _From, State) ->
    {reply, ok, pause_sync(State)};
handle_call(sync_paused, _From, State) ->
    {reply, State#state.sync_paused, State};

handle_call(absorb_done, _From, #state{absorb_info = {_Pid, Ref}} = State) ->
    _ = erlang:demonitor(Ref, [flush]),
    {reply, ok, maybe_sync(State#state{absorb_info = undefined, sync_paused = false})};
handle_call(is_absorbing, _From, State) ->
    {reply, State#state.absorb_info /= undefined, State};

handle_call(resync_done, _From, #state{resync_info = {_Pid, Ref}} = State) ->
    _ = erlang:demonitor(Ref, [flush]),
    {reply, ok, maybe_sync(State#state{resync_info = undefined, sync_paused = false})};
handle_call(is_resyncing, _From, State) ->
    {reply, State#state.resync_info /= undefined, State};

handle_call(_Msg, _From, State) ->
    lager:warning("rcvd unknown call msg: ~p from: ~p", [_Msg, _From]),
    {reply, ok, State}.

<<<<<<< HEAD

=======
>>>>>>> d2b0980c
handle_cast({load, BaseDir, GenDir}, #state{blockchain=undefined}=State) ->
    {Blockchain, Ref} = load_chain(State#state.swarm, BaseDir, GenDir),
    notify({new_chain, Blockchain}),
    {reply, ok, State#state{blockchain = Blockchain, gossip_ref = Ref}};
handle_cast({integrate_genesis_block, GenesisBlock}, #state{blockchain={no_genesis, Blockchain},
                                                            swarm=Swarm}=State) ->
    case blockchain_block:is_genesis(GenesisBlock) of
        false ->
            lager:warning("~p is not a genesis block", [GenesisBlock]),
            {noreply, State};
        true ->
            ok = blockchain:integrate_genesis(GenesisBlock, Blockchain),
            [ConsensusAddrs] = [blockchain_txn_consensus_group_v1:members(T)
                                || T <- blockchain_block:transactions(GenesisBlock),
                                   blockchain_txn:type(T) == blockchain_txn_consensus_group_v1],
            lager:info("blockchain started with ~p, consensus ~p", [lager:pr(Blockchain, blockchain), ConsensusAddrs]),
            {ok, GenesisHash} = blockchain:genesis_hash(Blockchain),
            ok = notify({integrate_genesis_block, GenesisHash}),
            {ok, GossipRef} = add_handlers(Swarm, Blockchain),
            ok = blockchain_txn_mgr:set_chain(Blockchain),
            true = libp2p_swarm:network_id(Swarm, GenesisHash),
            self() ! maybe_sync,
            {noreply, State#state{blockchain=Blockchain, gossip_ref = GossipRef}}
    end;
handle_cast(_, #state{blockchain=undefined}=State) ->
    {noreply, State};
handle_cast(_, #state{blockchain={no_genesis, _}}=State) ->
    {noreply, State};
<<<<<<< HEAD
handle_cast({set_absorbing, Block, Blockchain, Syncing}, State=#state{absorb_info=undefined, resync_info=undefined}) ->
    Info = spawn_monitor(
             fun() ->
                     blockchain:absorb_temp_blocks_fun(Block, Blockchain, Syncing)
             end),
    %% just don't sync, it's a waste of bandwidth
    {noreply, State#state{absorb_info = Info, sync_paused = true, absorb_retries = 3}};
handle_cast({set_absorbing, _Block, _Blockchain, _Syncing}, State) ->
    {noreply, State};
handle_cast({set_resyncing, BlockHeight, LedgerHeight, Blockchain}, State=#state{absorb_info=undefined, resync_info=undefined}) ->
    Info = spawn_monitor(
             fun() ->
                     blockchain:resync_fun(BlockHeight, LedgerHeight, Blockchain)
             end),
    %% just don't sync, it's a waste of bandwidth
    {noreply, State#state{resync_info = Info, sync_paused = true, resync_retries = 3}};
handle_cast({set_resyncing, _Block, _Blockchain, _Syncing}, State) ->
    {noreply, State};
=======
>>>>>>> d2b0980c
handle_cast(maybe_sync, State) ->
    {noreply, maybe_sync(State)};
handle_cast({submit_txn, Txn}, State) ->
    ok = send_txn(Txn),
    {noreply, State};
handle_cast({submit_txn, Txn, Callback}, State) ->
    ok = send_txn(Txn, Callback),
    {noreply, State};
handle_cast({peer_height, Height, Head, Sender}, #state{blockchain=Chain, swarm=Swarm}=State) ->
    lager:info("got peer height message with blockchain ~p", [lager:pr(Chain, blockchain)]),
    case {blockchain:head_hash(Chain), blockchain:head_block(Chain)} of
        {{error, _Reason}, _} ->
            lager:error("could not get head hash ~p", [_Reason]);
        {_, {error, _Reason}} ->
            lager:error("could not get head block ~p", [_Reason]);
        {{ok, LocalHead}, {ok, LocalHeadBlock}} ->
            LocalHeight = blockchain_block:height(LocalHeadBlock),
            case LocalHeight < Height orelse (LocalHeight == Height andalso Head /= LocalHead) of
                false ->
                    ok;
                true ->
                    case libp2p_swarm:dial_framed_stream(Swarm,
                                                         libp2p_crypto:pubkey_bin_to_p2p(Sender),
                                                         ?SYNC_PROTOCOL,
                                                         blockchain_sync_handler,
                                                         [Chain]) of
                        {ok, Stream} ->
                            Stream ! {hash, LocalHead};
                        _ ->
                            lager:warning("Failed to dial sync service on: ~p", [Sender])
                    end
            end
    end,
    {noreply, State};
handle_cast(_Msg, State) ->
    lager:warning("rcvd unknown cast msg: ~p", [_Msg]),
    {noreply, State}.

handle_info(maybe_sync, State) ->
    {noreply, maybe_sync(State)};
handle_info({blockchain_event, {add_block, _Hash, _Sync, _Ledger}}, State) ->
    %% nothing to do here, block re-gossip is handled by the gossip handler
    {noreply, State};
handle_info({'DOWN', SyncRef, process, _SyncPid, _Reason},
            #state{sync_ref = SyncRef, blockchain = Chain} = State0) ->
    State = State0#state{sync_pid = undefined},
    %% we're done with our sync.  determine if we're very far behind,
    %% and should resync immediately, or if we're relatively close to
    %% the present and can afford to retry later.
    {ok, Block} = blockchain:head_block(Chain),
    Now = erlang:system_time(seconds),
    Time = blockchain_block:time(Block),
    case Now - Time of
        N when N < 0 ->
            %% if blocktimes are in the future, we're confused about
            %% the time, proceed as if we're synced.
            Ref = case State#state.sync_paused of
                      true ->
                          make_ref();
                      false ->
                          erlang:send_after(?SYNC_TIME, self(), maybe_sync)
                  end,
            {noreply, State#state{sync_timer = Ref}};
        N when N < 60 * 60 ->
            %% relatively recent
            Ref = case State#state.sync_paused of
                      true ->
                          make_ref();
                      false ->
                          erlang:send_after(?SYNC_TIME, self(), maybe_sync)
                  end,
            {noreply, State#state{sync_timer = Ref}};
        _ ->
            %% we're deep in the past here, so just start the next sync
            {noreply, start_sync(State)}
    end;
handle_info({'DOWN', GossipRef, process, _GossipPid, _Reason},
            #state{gossip_ref = GossipRef, blockchain = Blockchain,
                   swarm = Swarm} = State) ->
    Gossip = libp2p_swarm:gossip_group(Swarm),
    libp2p_group_gossip:add_handler(Gossip, ?GOSSIP_PROTOCOL,
                                    {blockchain_gossip_handler, [Swarm, Blockchain]}),
    NewGossipRef = erlang:monitor(process, Gossip),
    {noreply, State#state{gossip_ref = NewGossipRef}};
handle_info({'DOWN', AbsorbRef, process, AbsorbPid, Reason},
            #state{absorb_info = {AbsorbPid, AbsorbRef}, absorb_retries = Retries} = State) ->
    case Reason of
        normal ->
            lager:info("Absorb process completed successfully"),
            {noreply, State#state{sync_paused=false, absorb_info=undefined}};
        shutdown ->
            {noreply, State#state{absorb_info=undefined}};
        Reason when Retries > 0 ->
            lager:warning("Absorb process exited with reason ~p, retrying ~p more times", [Reason, Retries]),
            blockchain:init_assumed_valid(State#state.blockchain, get_assume_valid_height_and_hash()),
            {noreply, State#state{absorb_info=undefined, absorb_retries = Retries - 1}};
        Reason ->
            lager:warning("Absorb process exited with reason ~p, stopping", [Reason]),
            %% ran out of retries
            {stop, Reason, State}
    end;
handle_info({'DOWN', ResyncRef, process, ResyncPid, Reason},
            #state{resync_info = {ResyncPid, ResyncRef}, resync_retries = Retries} = State) ->
    case Reason of
        normal ->
            lager:info("Resync process completed successfully"),
            %% check if we have any pending assume valids to take care of
            blockchain:init_assumed_valid(State#state.blockchain, get_assume_valid_height_and_hash()),
            {noreply, State#state{sync_paused=false, resync_info=undefined}};
        shutdown ->
            {noreply, State#state{resync_info=undefined}};
        Reason when Retries > 0 ->
            lager:warning("Resync process exited with reason ~p, retrying ~p more times", [Reason, Retries]),
            {noreply, State#state{resync_info=undefined, resync_retries = Retries - 1}};
        Reason ->
            lager:warning("Resync process exited with reason ~p, stopping", [Reason]),
            %% ran out of retries
            {stop, Reason, State}
    end;

handle_info({blockchain_event, {new_chain, NC}}, State) ->
    {noreply, State#state{blockchain = NC}};
handle_info(_Msg, State) ->
    lager:warning("rcvd unknown info msg: ~p", [_Msg]),
    {noreply, State}.

code_change(_OldVsn, State, _Extra) ->
    {ok, State}.

terminate(_Reason, #state{blockchain=undefined}) ->
    ok;
terminate(_Reason, #state{blockchain={no_genesis, Chain}}) ->
    catch blockchain:close(Chain),
    ok;
terminate(_Reason, #state{blockchain=Chain}) ->
    catch blockchain:close(Chain),
    ok.


%% ------------------------------------------------------------------
%% Internal Function Definitions
%% ------------------------------------------------------------------

maybe_sync(#state{sync_paused = true} = State) ->
    State;
maybe_sync(#state{sync_pid = Pid} = State) when Pid /= undefined ->
    State;
maybe_sync(#state{blockchain = Chain} = State) ->
    erlang:cancel_timer(State#state.sync_timer),
    %% last block add time is relative to the system clock so as long as the local
    %% clock mostly increments this will eventually be true on a stuck node
    SyncCooldownTime = application:get_env(blockchain, sync_cooldown_time, 60),
    SkewedSyncCooldownTime = application:get_env(blockchain, skewed_sync_cooldown_time, 300),
    {ok, HeadBlock} = blockchain:head_block(Chain),
    Height = blockchain_block:height(HeadBlock),
    case erlang:system_time(seconds) - blockchain_block:time(HeadBlock) of
        %% negative time means we're skewed, so rely on last add time
        %% until ntp fixes us.
        T when T < 0 ->
            case erlang:system_time(seconds) - blockchain:last_block_add_time(Chain) of
                X when X > SkewedSyncCooldownTime orelse Height == 1  ->
                    start_sync(State);
                _ ->
                    %% no need to sync now, check again later
                    Ref = erlang:send_after(?SYNC_TIME, self(), maybe_sync),
                    State#state{sync_timer=Ref}
            end;
        T when T > SyncCooldownTime orelse Height == 1 ->
            start_sync(State);
        _ ->
            %% no need to sync now, check again later
            Ref = erlang:send_after(?SYNC_TIME, self(), maybe_sync),
            State#state{sync_timer=Ref}
    end.

start_sync(#state{blockchain = Chain, swarm = Swarm, swarm_tid = SwarmTID} = State) ->
    %% figure out who we're connected to
    {Peers0, _} = lists:unzip(libp2p_config:lookup_sessions(SwarmTID)),
    %% Get the p2p addresses of our peers, so we will connect on existing sessions
    Peers = lists:filter(fun(E) ->
                                 case libp2p_transport_p2p:p2p_addr(E) of
                                     {ok, _} -> true;
                                     _       -> false
                                 end
                         end, Peers0),
    case Peers of
        [] ->
            %% try again later when there's peers
            Ref = erlang:send_after(?SYNC_TIME, self(), maybe_sync),
            State#state{sync_timer=Ref};
        Peers ->
            RandomPeer = lists:nth(rand:uniform(length(Peers)), Peers),
            {Pid, Ref} = sync(Swarm, Chain, RandomPeer),
            lager:info("unknown starting ~p ~p", [Pid, Ref]),
            State#state{sync_pid = Pid, sync_ref = Ref}
    end.

cancel_sync(#state{sync_pid = undefined} = State, _Restart) ->
    State;
cancel_sync(#state{sync_pid = Pid, sync_ref = Ref} = State, Restart) ->
    case Restart of
        false ->
            erlang:demonitor(Ref, [flush]);
        _ -> ok
    end,
    Pid ! cancel,
    State#state{sync_pid = undefined, sync_ref = make_ref()}.

pause_sync(State) ->
    State1 = cancel_sync(State, false),
    State1#state{sync_paused = true}.

%%--------------------------------------------------------------------
%% @doc
%% @end
%%--------------------------------------------------------------------
-spec add_handlers(pid(), blockchain:blockchain()) -> {ok, reference()}.
add_handlers(Swarm, Blockchain) ->
    Gossip = libp2p_swarm:gossip_group(Swarm),
    libp2p_group_gossip:add_handler(Gossip, ?GOSSIP_PROTOCOL,
                                    {blockchain_gossip_handler, [Swarm, Blockchain]}),
    Ref = erlang:monitor(process, Gossip),
    ok = libp2p_swarm:add_stream_handler(
        Swarm,
        ?SYNC_PROTOCOL,
        {libp2p_framed_stream, server, [blockchain_sync_handler, ?SERVER, Blockchain]}
    ),
    ok = libp2p_swarm:add_stream_handler(
        Swarm,
        ?FASTFORWARD_PROTOCOL,
        {libp2p_framed_stream, server, [blockchain_fastforward_handler, ?SERVER, Blockchain]}
    ),
    {ok, Ref}.

-spec remove_handlers(pid()) -> ok.
remove_handlers(Swarm) ->
    libp2p_group_gossip:remove_handler(libp2p_swarm:gossip_group(Swarm), ?GOSSIP_PROTOCOL),
    libp2p_swarm:remove_stream_handler(Swarm, ?SYNC_PROTOCOL),
    libp2p_swarm:remove_stream_handler(Swarm, ?FASTFORWARD_PROTOCOL).

%%--------------------------------------------------------------------
%% @doc
%% @end
%%--------------------------------------------------------------------
sync(Swarm, Chain, Peer) ->
    spawn_monitor(fun() ->
        case libp2p_swarm:dial_framed_stream(Swarm,
                                             Peer,
                                             ?SYNC_PROTOCOL,
                                             blockchain_sync_handler,
                                             [Chain])
        of
            {ok, Stream} ->
                {ok, HeadHash} = blockchain:sync_hash(Chain),
                Stream ! {hash, HeadHash},

                Ref1 = erlang:monitor(process, Stream),
                receive
                    cancel ->
                        libp2p_framed_stream:close(Stream);
                    {'DOWN', Ref1, process, Stream, _} ->
                        %% we're done, nothing to do here.
                        ok
                after timer:minutes(application:get_env(blockchain, sync_timeout_mins, 10)) ->
                        libp2p_framed_stream:close(Stream),
                        ok
                end;
            _ ->
                ok
        end
    end).

send_txn(Txn) ->
    ok = blockchain_txn_mgr:submit(Txn,
                                   (fun(Res) ->
                                            case Res of
                                                ok ->
                                                    lager:info("successfully submit txn: ~s", [blockchain_txn:print(Txn)]);
                                                {error, Reason} ->
                                                    lager:error("failed to submit txn: ~s error: ~p", [blockchain_txn:print(Txn), Reason])
                                            end
                                    end)).

send_txn(Txn, Callback) ->
    ok = blockchain_txn_mgr:submit(Txn, Callback).

get_assume_valid_height_and_hash() ->
    case {application:get_env(blockchain, assumed_valid_block_hash, undefined),
          application:get_env(blockchain, assumed_valid_block_height, undefined)} of
        {undefined, _} ->
            undefined;
        {_, undefined} ->
            undefined;
        BlockHashAndHeight ->
            case application:get_env(blockchain, honor_assumed_valid, false) of
                true ->
                    BlockHashAndHeight;
                _ ->
                    undefined
            end
    end.

load_chain(Swarm, BaseDir, GenDir) ->
    AssumedValidBlockHashAndHeight = get_assume_valid_height_and_hash(),
    case blockchain:new(BaseDir, GenDir, AssumedValidBlockHashAndHeight) of
        {no_genesis, _Chain}=R ->
            %% mark all upgrades done
            {R, make_ref()};
        {ok, Chain} ->
            %% blockchain:new will take care of any repairs needed, possibly asynchronously
            %%
            %% do ledger upgrade
            {ok, GossipRef} = add_handlers(Swarm, Chain),
            self() ! maybe_sync,
            {ok, GenesisHash} = blockchain:genesis_hash(Chain),
            ok = blockchain_txn_mgr:set_chain(Chain),
            true = libp2p_swarm:network_id(Swarm, GenesisHash),
            {Chain, GossipRef}
    end.<|MERGE_RESOLUTION|>--- conflicted
+++ resolved
@@ -133,7 +133,6 @@
 new_ledger(Dir) ->
     gen_server:call(?SERVER, {new_ledger, Dir}, infinity).
 
-<<<<<<< HEAD
 -spec set_absorbing(blockchain_block:block(), blockchain:blockchain(), boolean()) -> ok.
 set_absorbing(Block, Blockchain, Syncing) ->
     gen_server:cast(?SERVER, {set_absorbing, Block, Blockchain, Syncing}).
@@ -156,11 +155,9 @@
 
 load(Args) ->
     gen_server:cast(?SERVER, {load, Args}, infinity).
-=======
 
 load(Args) ->
     gen_server:cast(?SERVER, {load, Args}).
->>>>>>> d2b0980c
 
 %%--------------------------------------------------------------------
 %% @doc
@@ -344,10 +341,7 @@
     lager:warning("rcvd unknown call msg: ~p from: ~p", [_Msg, _From]),
     {reply, ok, State}.
 
-<<<<<<< HEAD
-
-=======
->>>>>>> d2b0980c
+
 handle_cast({load, BaseDir, GenDir}, #state{blockchain=undefined}=State) ->
     {Blockchain, Ref} = load_chain(State#state.swarm, BaseDir, GenDir),
     notify({new_chain, Blockchain}),
@@ -376,7 +370,6 @@
     {noreply, State};
 handle_cast(_, #state{blockchain={no_genesis, _}}=State) ->
     {noreply, State};
-<<<<<<< HEAD
 handle_cast({set_absorbing, Block, Blockchain, Syncing}, State=#state{absorb_info=undefined, resync_info=undefined}) ->
     Info = spawn_monitor(
              fun() ->
@@ -395,8 +388,6 @@
     {noreply, State#state{resync_info = Info, sync_paused = true, resync_retries = 3}};
 handle_cast({set_resyncing, _Block, _Blockchain, _Syncing}, State) ->
     {noreply, State};
-=======
->>>>>>> d2b0980c
 handle_cast(maybe_sync, State) ->
     {noreply, maybe_sync(State)};
 handle_cast({submit_txn, Txn}, State) ->
