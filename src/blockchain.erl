%%%-------------------------------------------------------------------
%% @doc
%% == Blockchain ==
%% @end
%%%-------------------------------------------------------------------
-module(blockchain).

-export([
    new/4, integrate_genesis/2,
    genesis_hash/1 ,genesis_block/1,
    head_hash/1, head_block/1, head_block_info/1,
    sync_hash/1,
    height/1,
    sync_height/1,
    ledger/0, ledger/1, ledger/2, ledger_at/2, ledger_at/3,
    dir/1,

    blocks/1,
    get_block/2, get_block_hash/2, get_block_hash/3, get_block_height/2, get_raw_block/2,
    put_block_height/3,
    put_block_info/3, get_block_info/2,
    mk_block_info/2,
    save_block/2,
    has_block/2,
    find_first_block_after/2,

    add_blocks/2, add_blocks/3, add_block/2, add_block/3,
    delete_block/2,
    config/2,
    fees_since/2,
    build/3,
    close/1,
    compact/1,

    is_block_plausible/2,
    get_plausible_block/2,
    get_raw_plausibles/2,
    have_plausible_block/2,
    save_plausible_blocks/2,
    check_plausible_blocks/2,

    last_block_add_time/1,

    resync_fun/3,
    absorb_temp_blocks_fun/3,
    delete_temp_blocks/1,

    analyze/1, repair/1,
    crosscheck/1, crosscheck/2,
    compare/2,

    fold_chain/4,

    reset_ledger/1, reset_ledger/2, reset_ledger/3,
    reset_ledger_to_snap/0,

    replay_blocks/4,

    init_assumed_valid/2,

    add_gateway_txn/2, add_gateway_txn/4,
    assert_loc_txn/4, assert_loc_txn/6,

    add_snapshot/2, add_bin_snapshot/4,
    have_snapshot/2, get_snapshot/2, find_last_snapshot/1,
    find_last_snapshots/2,

    add_implicit_burn/3,
    get_implicit_burn/2,

    add_htlc_receipt/3,
    get_htlc_receipt/2,

    mark_upgrades/2, unmark_upgrades/2, get_upgrades/1, bootstrap_h3dex/1,
    snapshot_height/1,

    db_handle/1,
    blocks_cf/1,
    heights_cf/1,
    info_cf/1

]).

-include("blockchain.hrl").
-include("blockchain_vars.hrl").

-ifdef(TEST).
-export([bootstrap_hexes/1, can_add_block/2, get_plausible_blocks/1, clean/1]).
%% export a macro so we can interpose block saving to test failure
-define(save_block(Block, Chain), ?MODULE:save_block(Block, Chain)).
-include_lib("eunit/include/eunit.hrl").
-else.
-define(save_block(Block, Chain), save_block(Block, Chain)).
-endif.

-record(blockchain, {
    dir :: file:filename_all(),
    db :: rocksdb:db_handle(),
    default :: rocksdb:cf_handle(),
    blocks :: rocksdb:cf_handle(),
    heights :: rocksdb:cf_handle(),
    info :: rocksdb:cf_handle(),
    temp_blocks :: rocksdb:cf_handle(),
    plausible_blocks :: rocksdb:cf_handle(),
    snapshots :: rocksdb:cf_handle(),
    implicit_burns :: rocksdb:cf_handle(),
    htlc_receipts :: rocksdb:cf_handle(),
    ledger :: blockchain_ledger_v1:ledger()
}).

-define(GEN_HASH_FILE, "genesis").
-define(DB_FILE, "blockchain.db").
-define(HEAD, <<"head">>).
-define(TEMP_HEADS, <<"temp_heads">>).
-define(MISSING_BLOCK, <<"missing_block">>).
-define(GENESIS, <<"genesis">>).
-define(ASSUMED_VALID, blockchain_core_assumed_valid_block_hash_and_height).
-define(LAST_BLOCK_ADD_TIME, <<"last_block_add_time">>).

-define(BC_UPGRADE_FUNS, [fun upgrade_gateways_v2/1,
                          fun bootstrap_hexes/1,
                          fun upgrade_gateways_oui/1,
                          %% NOTE: Duplication is not an error, we do this because
                          %% we have had to delete a previously build h3dex so we are
                          %% reinitializing it with a different name specified in the hrl
                          fun bootstrap_h3dex/1,
                          fun bootstrap_h3dex/1,
                          fun upgrade_gateways_lg/1,
                          fun clear_witnesses/1,
                          fun upgrade_gateways_score/1,
                          fun upgrade_gateways_score/1,
                          fun upgrade_nonce_rescue/1]).

-type blocks() :: #{blockchain_block:hash() => blockchain_block:block()}.
-type blockchain() :: #blockchain{}.
-export_type([blockchain/0, blocks/0]).

%%--------------------------------------------------------------------
%% @doc
%% This function must only be called once, specifically in
%% blockchain_worker:integrate_genesis_block
%% @end
%%--------------------------------------------------------------------
-spec new(Dir :: file:filename_all(),
          Genesis :: file:filename_all() | blockchain_block:block() | undefined,
          QuickSyncMode :: assumed_valid | blessed_snapshot,
          QuickSyncData :: {blockchain_block:hash(), pos_integer()}
         ) -> {ok, blockchain()} | {no_genesis, blockchain()}.
new(Dir, Genesis, QuickSyncMode, QuickSyncData) when is_list(Genesis) ->
    case load_genesis(Genesis) of
        {error, _Reason} ->
            lager:warning("could not load genesis file: ~p ~p", [Genesis, _Reason]),
            ?MODULE:new(Dir, undefined, QuickSyncMode, QuickSyncData);
        {ok, Block} ->
            ?MODULE:new(Dir, Block, QuickSyncMode, QuickSyncData)
    end;
new(Dir, undefined, QuickSyncMode, QuickSyncData) ->
    lager:info("loading blockchain from ~p", [Dir]),
    case load(Dir, QuickSyncMode) of
        {error, {db_open,"Corruption:" ++ _Reason}} ->
            lager:error("DB could not be opened corrupted ~p, cleaning up", [_Reason]),
            ok = clean(Dir),
            new(Dir, undefined, QuickSyncMode, QuickSyncData);
        {Blockchain, {error, {corruption, _Corrupted}}} ->
            lager:error("DB corrupted cleaning up ~p", [_Corrupted]),
            ok = clean(Blockchain),
            new(Dir, undefined, QuickSyncMode, QuickSyncData);
        {Blockchain, {error, _Reason}} ->
            lager:info("no genesis block found: ~p", [_Reason]),
            {no_genesis, Blockchain};
        {Blockchain, {ok, _GenBlock}} ->
            lager:info("stuff is ok"),
            {ok, init_quick_sync(QuickSyncMode, Blockchain, QuickSyncData)}
    end;
new(Dir, GenBlock, QuickSyncMode, QuickSyncData) ->
    lager:info("loading blockchain from ~p and checking ~p", [Dir, GenBlock]),
    case load(Dir, QuickSyncMode) of
        {error, {db_open,"Corruption:" ++ _Reason}} ->
            lager:error("DB could not be opened corrupted ~p, cleaning up", [_Reason]),
            ok = clean(Dir),
            new(Dir, GenBlock, QuickSyncMode, QuickSyncData);
        {Blockchain, {error, {corruption, _Corrupted}}} ->
            lager:error("DB corrupted cleaning up ~p", [_Corrupted]),
            ok = clean(Blockchain),
            new(Dir, GenBlock, QuickSyncMode, QuickSyncData);
        {Blockchain, {error, Reason}} ->
            lager:warning("failed to load genesis block ~p, integrating new one", [Reason]),
            ok = ?MODULE:integrate_genesis(GenBlock, Blockchain),
            Ledger = blockchain:ledger(Blockchain),
            mark_upgrades(?BC_UPGRADE_NAMES, Ledger),
            {ok, init_quick_sync(QuickSyncMode, Blockchain, QuickSyncData)};
        {Blockchain, {ok, GenBlock}} ->
            lager:info("new gen = old gen"),
            {ok, init_quick_sync(QuickSyncMode, Blockchain, QuickSyncData)};
        {Blockchain, {ok, _OldGenBlock}} ->
            lager:info("replacing old genesis block with new one"),
            ok = clean(Blockchain),
            new(Dir, GenBlock, QuickSyncMode, QuickSyncData)
    end.

process_upgrades(Chain) ->
    Ledger = blockchain:ledger(Chain),
    Upgrades = lists:zip(?BC_UPGRADE_NAMES, ?BC_UPGRADE_FUNS),
    ok = process_upgrades(Upgrades, Ledger),
    Chain.

process_upgrades([], _Ledger) ->
    ok;
process_upgrades([{Key, Fun} | Tail], Ledger) ->
    case blockchain_ledger_v1:check_key(Key, Ledger) of
        true ->
            ok;
        false ->
            lager:info("running ledger upgrade ~p", [Key]),
            Ledger1 = blockchain_ledger_v1:new_context(Ledger),
            Fun(Ledger1),
            blockchain_ledger_v1:mark_key(Key, Ledger1),
            blockchain_ledger_v1:commit_context(Ledger1),
            Ledger2_0 = blockchain_ledger_v1:mode(delayed, Ledger),
            Ledger2 = blockchain_ledger_v1:new_context(Ledger2_0),
            Fun(Ledger2),
            blockchain_ledger_v1:commit_context(Ledger2)
    end,
    process_upgrades(Tail, Ledger).

mark_upgrades(Upgrades, Ledger) ->
    Ledger1 = blockchain_ledger_v1:new_context(Ledger),
    lists:foreach(fun(Key) ->
                          blockchain_ledger_v1:mark_key(Key, Ledger1)
                  end, Upgrades),
    blockchain_ledger_v1:commit_context(Ledger1),
    ok.

unmark_upgrades(Upgrades, Ledger) ->
    Ledger1 = blockchain_ledger_v1:new_context(Ledger),
    lists:foreach(fun(Key) ->
                          blockchain_ledger_v1:unmark_key(Key, Ledger1)
                  end, Upgrades),
    blockchain_ledger_v1:commit_context(Ledger1),
    ok.

upgrade_gateways_v2(Ledger) ->
    %% the initial load here will automatically convert these into v2 records
    Gateways = blockchain_ledger_v1:active_gateways(Ledger),
    %% find all neighbors for everyone
    maps:map(
      fun(A, G) ->
              G1 = case blockchain_ledger_gateway_v2:location(G) of
                       undefined -> G;
                       _ ->
                           Neighbors = blockchain_poc_path:neighbors(A, Gateways, Ledger),
                           blockchain_ledger_gateway_v2:neighbors(Neighbors, G)
                   end,
              blockchain_ledger_v1:update_gateway(G1, A, Ledger)
      end, Gateways),
    ok.

upgrade_gateways_lg(Ledger) ->
    blockchain_ledger_v1:cf_fold(
      active_gateways,
      fun({Addr, BinGw}, _) ->
              %% deser will do the conversion
              Gw = blockchain_ledger_gateway_v2:deserialize(BinGw),
              %% check if re-serialization changes and only write if so
              case blockchain_ledger_gateway_v2:serialize(Gw) of
                  BinGw -> ok;
                  _ ->
                      blockchain_ledger_v1:update_gateway(Gw, Addr, Ledger)
              end
      end,
      whatever,
      Ledger).

upgrade_gateways_score(Ledger) ->
    case blockchain:config(?election_version, Ledger) of
        %% election v4 removed score from consideration
        {ok, EV} when EV >= 4 ->
            blockchain_ledger_v1:cf_fold(
              active_gateways,
              fun({Addr, BinGw}, _) ->
                      Gw = blockchain_ledger_gateway_v2:deserialize(BinGw),
                      Gw1 = blockchain_ledger_gateway_v2:set_alpha_beta_delta(0.0, 0.0, 0, Gw),
                      case blockchain_ledger_gateway_v2:serialize(Gw1) of
                          BinGw -> ok;
                          _ ->
                              blockchain_ledger_v1:update_gateway(Gw1, Addr, Ledger)
                      end
              end,
              whatever,
              Ledger);
        _ -> ok
    end.

%% we need this to respond to a particular desync halt caused by a rescue block and then a var with
%% a messed up nonce, hence the particular heights.  we mark as complete if we're past it so we
%% never run again
upgrade_nonce_rescue(Ledger) ->
    {ok, Height} = blockchain_ledger_v1:current_height(Ledger),
<<<<<<< HEAD
    case Height > 100000 of
        true ->
            {ok, Nonce} = blockchain_ledger_v1:vars_nonce(Ledger),
=======
    case blockchain_ledger_v1:vars_nonce(Ledger) of
        {ok, Nonce} ->
>>>>>>> 5c8c39dd
            case blockchain_ledger_v1:mode(Ledger) of
                delayed ->
                    %% note the 4 ------v
                    case Height =< 1107944 andalso Nonce == 106 of
                        true ->
                            ok = blockchain_ledger_v1:vars_nonce(105, Ledger);
                        false ->
                            ok
                    end;
                _ActiveOrAux ->
                    %% note the 9 ------v
                    case Height =< 1107994 andalso Nonce == 106 of
                        true ->
                            ok = blockchain_ledger_v1:vars_nonce(105, Ledger);
                        false ->
                            ok
                    end
            end;
<<<<<<< HEAD
        false ->
            ok
  end.
=======
        %% starting a new chain, just ignore this
        {error, not_found} ->
            ok
    end.
>>>>>>> 5c8c39dd

-spec get_upgrades(blockchain_ledger_v1:ledger()) -> [binary()].
get_upgrades(Ledger) ->
    [ Key || Key <- ?BC_UPGRADE_NAMES, blockchain_ledger_v1:check_key(Key, Ledger) ].

bootstrap_hexes(Ledger) ->
    %% hardcode this until we have the var update hook.
    Res = 5,
    Gateways = blockchain_ledger_v1:active_gateways(Ledger),
    Hexes =
        maps:fold(
          fun(Addr, Gw, A) ->
                  case blockchain_ledger_gateway_v2:location(Gw) of
                      undefined -> A;
                      Loc ->
                          Hex = h3:parent(Loc, Res),
                          maps:update_with(Hex, fun(X) -> [Addr | X] end, [Addr], A)
                  end
          end,
          #{}, Gateways),
    HexMap = maps:map(fun(_K, V) -> length(V) end, Hexes),
    ok = blockchain_ledger_v1:set_hexes(HexMap, Ledger),
    _ = maps:map(
          fun(Hex, Addresses) ->
                  blockchain_ledger_v1:set_hex(Hex, Addresses, Ledger)
          end, Hexes),
    ok.

upgrade_gateways_oui(Ledger) ->
    %% the initial load here will automatically convert these into
    %% records with oui slots
    Gateways = blockchain_ledger_v1:active_gateways(Ledger),
    %% find all neighbors for everyone
    maps:map(
      fun(A, G) ->
              blockchain_ledger_v1:update_gateway(G, A, Ledger)
      end, Gateways),
    ok.

clear_witnesses(Ledger) ->
    blockchain_ledger_v1:cf_fold(
      active_gateways,
      fun({Addr, BinGw}, _) ->
              %% deser will do the conversion
              Gw = blockchain_ledger_gateway_v2:deserialize(BinGw),
              Gw1 = blockchain_ledger_gateway_v2:clear_witnesses(Gw),
              Gw2 = blockchain_ledger_gateway_v2:last_location_nonce(0, Gw1),
              %% check if re-serialization changes and only write if so
              case blockchain_ledger_gateway_v2:serialize(Gw2) of
                  BinGw -> ok;
                  _ ->
                      blockchain_ledger_v1:update_gateway(Gw2, Addr, Ledger)
              end
      end,
      whatever,
      Ledger).

-spec bootstrap_h3dex(blockchain_ledger_v1:ledger()) -> ok.
%% @doc Bootstrap the H3Dex for both the active and delayed ledgers
bootstrap_h3dex(Ledger) ->
    blockchain_ledger_v1:bootstrap_h3dex(Ledger).

%%--------------------------------------------------------------------
%% @doc
%% @end
%%--------------------------------------------------------------------
integrate_genesis(GenesisBlock, #blockchain{db=DB, default=DefaultCF}=Blockchain) ->
    GenHash = blockchain_block:hash_block(GenesisBlock),
    ok = blockchain_txn:absorb_and_commit(GenesisBlock, Blockchain, fun(_, _) ->
        {ok, Batch} = rocksdb:batch(),
        ok = save_block(GenesisBlock, Batch, Blockchain),
        GenBin = blockchain_block:serialize(GenesisBlock),
        ok = rocksdb:batch_put(Batch, DefaultCF, GenHash, GenBin),
        ok = rocksdb:batch_put(Batch, DefaultCF, ?GENESIS, GenHash),
        ok = rocksdb:write_batch(DB, Batch, [{sync, true}])
    end),
    ok.

%%--------------------------------------------------------------------
%% @doc
%% @end
%%--------------------------------------------------------------------
-spec genesis_hash(blockchain()) -> {ok, blockchain_block:hash()} | {error, any()}.
genesis_hash(#blockchain{db=DB, default=DefaultCF}) ->
   case rocksdb:get(DB, DefaultCF, ?GENESIS, []) of
       {ok, Hash} ->
            {ok, Hash};
        not_found ->
            {error, not_found};
        Error ->
            Error
    end.

%%--------------------------------------------------------------------
%% @doc
%% @end
%%--------------------------------------------------------------------
-spec genesis_block(blockchain()) -> {ok, blockchain_block:block()} | {error, any()}.
genesis_block(Blockchain) ->
    case ?MODULE:genesis_hash(Blockchain) of
        {error, _}=Error ->
            Error;
        {ok, Hash} ->
            get_block(Hash, Blockchain)
    end.
%%--------------------------------------------------------------------
%% @doc
%% @end
%%--------------------------------------------------------------------
-spec head_hash(blockchain()) -> {ok, blockchain_block:hash()} | {error, any()}.
head_hash(#blockchain{db=DB, default=DefaultCF}) ->
    case rocksdb:get(DB, DefaultCF, ?HEAD, []) of
       {ok, Hash} ->
            {ok, Hash};
        not_found ->
            {error, not_found};
        Error ->
            Error
    end.


-spec sync_hash(blockchain()) -> {ok, blockchain_block:hash()} | {error, any()}.
sync_hash(Blockchain=#blockchain{db=DB, default=DefaultCF}) ->
    case missing_block(Blockchain) of
        {ok, Hash} ->
            %% this is the hash of the last block before the gap
            {ok, Hash};
        _ ->
            case persistent_term:get(?ASSUMED_VALID, undefined) of
                undefined ->
                    ?MODULE:head_hash(Blockchain);
                _ ->
                    case rocksdb:get(DB, DefaultCF, ?TEMP_HEADS, []) of
                        {ok, BinHashes} ->
                            Hashes = binary_to_term(BinHashes),
                            RandomHash = lists:nth(rand:uniform(length(Hashes)), Hashes),
                            {ok, RandomHash};
                        _ ->
                            ?MODULE:head_hash(Blockchain)
                    end
            end
    end.

%%--------------------------------------------------------------------
%% @doc
%% @end
%%--------------------------------------------------------------------
-spec head_block(blockchain()) -> {ok, blockchain_block:block()} | {error, any()}.
head_block(Blockchain) ->
    case ?MODULE:head_hash(Blockchain) of
        {error, _}=Error ->
            Error;
        {ok, Hash} ->
            get_block(Hash, Blockchain)
    end.

-spec head_block_info(blockchain()) ->
          {ok, #block_info_v2{}} | {error, any()}.
head_block_info(Blockchain) ->
    case ?MODULE:head_hash(Blockchain) of
        {error, _}=Error ->
            Error;
        {ok, Hash} ->
            {ok, Height} = get_block_height(Hash, Blockchain),
            get_block_info(Height, Blockchain)
    end.


%%--------------------------------------------------------------------
%% @doc
%% @end
%%--------------------------------------------------------------------
-spec height(blockchain()) -> {ok, non_neg_integer()} | {error, any()}.
height(Blockchain) ->
    case ?MODULE:head_hash(Blockchain) of
        {error, _}=Error ->
            Error;
        {ok, Hash} ->
            get_block_height(Hash, Blockchain)
    end.

%% like height/1 but takes accumulated 'assumed valid' blocks into account
-spec sync_height(blockchain()) -> {ok, non_neg_integer()} | {error, any()}.
sync_height(Blockchain = #blockchain{db=DB, temp_blocks=TempBlocksCF, default=DefaultCF}) ->
    case persistent_term:get(?ASSUMED_VALID, undefined) of
        undefined ->
            ?MODULE:height(Blockchain);
        _ ->
            case rocksdb:get(DB, DefaultCF, ?TEMP_HEADS, []) of
                {ok, BinHashes} ->
                    Hashes = binary_to_term(BinHashes),
                    MinHeight = case ?MODULE:height(Blockchain) of
                                    {ok, H} ->
                                        H;
                                    _ ->
                                        0
                                end,
                    MaxHeight = lists:foldl(fun(Hash, AccHeight) ->
                                                    case rocksdb:get(DB, TempBlocksCF, Hash, []) of
                                                        {ok, BinBlock} ->
                                                            Block = blockchain_block:deserialize(BinBlock),
                                                            max(AccHeight, blockchain_block:height(Block));
                                                        _ ->
                                                            %% this is unlikely to happen, but roll with it
                                                            AccHeight
                                                    end
                                            end, MinHeight, Hashes),
                    {ok, MaxHeight};
                _ ->
                    ?MODULE:height(Blockchain)
            end
    end.

-spec ledger() -> blockchain_ledger_v1:ledger().
ledger() ->
    ledger(blockchain_worker:blockchain()).

-spec ledger(blockchain()) -> blockchain_ledger_v1:ledger().
ledger(#blockchain{ledger=Ledger}) ->
    Ledger.

-spec ledger(blockchain_ledger_v1:ledger(), blockchain()) -> blockchain().
ledger(Ledger, Chain) ->
    Chain#blockchain{ledger=Ledger}.

%%--------------------------------------------------------------------
%% @doc Obtain a version of the ledger at a given height.
%%
%% NOTE this function, if it suceeds will ALWAYS create a new context.
%% This is to help prevent side effects and contamination and to help
%% with the cleanup assumptions. Any ledger successfully obtained with
%% this function should be deleted when it's no longer needed by using
%% `delete_context'.
%% @end
%%--------------------------------------------------------------------
-spec ledger_at(pos_integer(), blockchain()) -> {ok, blockchain_ledger_v1:ledger()} | {error, any()}.
ledger_at(Height, Chain0) ->
    ledger_at(Height, Chain0, false).

-spec ledger_at(pos_integer(), blockchain(), boolean()) -> {ok, blockchain_ledger_v1:ledger()} | {error, any()}.
ledger_at(Height, Chain0, ForceRecalc) ->
    Ledger0 = ?MODULE:ledger(Chain0),
    Ledger = case blockchain_ledger_v1:mode(Ledger0) of
        delayed ->
            blockchain_ledger_v1:mode(active, Ledger0);
        _ ->
            Ledger0
    end,
    case blockchain_ledger_v1:current_height(Ledger) of
        {ok, CurrentHeight} when Height > CurrentHeight andalso not ForceRecalc ->
            {error, invalid_height};
        {ok, Height} when not ForceRecalc ->
            %% Current height is the height we want, just return a new context
            {ok, blockchain_ledger_v1:new_context(Ledger)};
        {ok, CurrentHeight} ->
            DelayedLedger = blockchain_ledger_v1:mode(delayed, Ledger),
            case blockchain_ledger_v1:current_height(DelayedLedger) of
                {ok, Height} ->
                    %% Delayed height is the height we want, just return a new context
                    {ok, blockchain_ledger_v1:new_context(DelayedLedger)};
                {ok, DelayedHeight} when Height > DelayedHeight andalso Height =< CurrentHeight ->
                    case blockchain_ledger_v1:has_snapshot(Height, DelayedLedger) of
                        {ok, SnapshotLedger} when not ForceRecalc ->
                            {ok, SnapshotLedger};
                        R ->
                            %% remove a context if we created one we don't need
                            case R of
                                {ok, UnusedLedger} -> 
                                    blockchain_ledger_v1:delete_context(UnusedLedger);
                                _ ->
                                    ok
                            end,
                            case fold_blocks(Chain0, DelayedHeight, DelayedLedger, Height, ForceRecalc) of
                                {ok, Chain1} ->
                                    Ledger1 = ?MODULE:ledger(Chain1),
                                    {ok, Ledger1};
                                Error ->
                                    Error
                            end
                    end;
                {ok, DelayedHeight} when Height < DelayedHeight ->
                    lager:info("height too old, height: ~p, delayed: ~p", [Height, DelayedHeight]),
                    {error, height_too_old};
                {error, _}=Error ->
                    Error
            end;
        {error, _}=Error ->
            Error
    end.

fold_blocks(Chain0, DelayedHeight, DelayedLedger, Height, ForceRecalc) ->
    %% to minimize work, check backwards for snapshots
    {HighestSnapHeight, HighestLedger} =
        lists:foldl(
          fun(_, Acc) when is_tuple(Acc) ->
                  Acc;
             (H, none) when H == (DelayedHeight+1); ForceRecalc == true ->
                  {DelayedHeight, blockchain_ledger_v1:new_context(DelayedLedger)};
             (H, none) ->
                  case blockchain_ledger_v1:has_snapshot(H, DelayedLedger) of
                      {ok, Snap} ->
                          {H, Snap};
                      _ ->
                          none
                  end
          end,
          none,
          lists:seq(Height, DelayedHeight+1, -1)),
    lists:foldl(
      fun(H, {ok, ChainAcc}) ->
              case ?MODULE:get_block(H, Chain0) of
                  {ok, Block} ->
                      case blockchain_txn:absorb_block(Block, ChainAcc) of
                          {ok, Chain1} ->
                              {ok, H} = blockchain_ledger_v1:current_height(blockchain:ledger(Chain1)),
                              Hash = blockchain_block:hash_block(Block),
                              ok = run_gc_hooks(ChainAcc, Hash),

                              case ForceRecalc of
                                  false ->
                                      %% take an intermediate snapshot here to
                                      %% make things faster in the future
                                      Ledger1 = ?MODULE:ledger(Chain1),
                                      {ok, NewLedger} = blockchain_ledger_v1:context_snapshot(Ledger1),
                                      {ok, blockchain:ledger(NewLedger, Chain1)};
                                  _ ->
                                      {ok, Chain1}
                              end;
                          {error, Reason} ->
                              {error, {block_absorb_failed, H, Reason}}
                      end;
                  {error, not_found} ->
                      {error, {missing_block, H}}
              end;
         (_H, Error) ->
            %% keep returning the error
            Error
      end,
      {ok, ?MODULE:ledger(HighestLedger, Chain0)},
      lists:seq(HighestSnapHeight+1, Height)
     ).

%%--------------------------------------------------------------------
%% @doc
%% @end
%%--------------------------------------------------------------------
-spec dir(blockchain()) -> file:filename_all().
dir(Blockchain) ->
    Blockchain#blockchain.dir.

%%--------------------------------------------------------------------
%% @doc
%% @end
%%--------------------------------------------------------------------
-spec blocks(blockchain()) -> #{blockchain_block:hash() => blockchain_block:block()}.
blocks(#blockchain{db=DB, blocks=BlocksCF}) ->
    rocksdb:fold(
        DB,
        BlocksCF,
        fun({Hash, Binary}, Acc) ->
                Block = blockchain_block:deserialize(Binary),
                maps:put(Hash, Block, Acc)
        end,
        #{},
        []
    ).

%%--------------------------------------------------------------------
%% @doc
%% @end
%%--------------------------------------------------------------------
-spec get_block(blockchain_block:hash() | integer(), blockchain()) -> {ok, blockchain_block:block()} | {error, any()}.
get_block(Hash, #blockchain{db=DB, blocks=BlocksCF}) when is_binary(Hash) ->
    case rocksdb:get(DB, BlocksCF, Hash, []) of
        {ok, BinBlock} ->
            {ok, blockchain_block:deserialize(BinBlock)};
        not_found ->
            {error, not_found};
        Error ->
            Error
    end;
get_block(Height, #blockchain{db=DB, heights=HeightsCF}=Blockchain) ->
    case rocksdb:get(DB, HeightsCF, <<Height:64/integer-unsigned-big>>, []) of
       {ok, Hash} ->
           ?MODULE:get_block(Hash, Blockchain);
        not_found ->
            {error, not_found};
        Error ->
            Error
    end.

get_block_hash(Height, Chain) ->
    get_block_hash(Height, Chain, true).

get_block_hash(Height, #blockchain{db=DB, heights=HeightsCF} = Chain, Fallback) ->
    case rocksdb:get(DB, HeightsCF, <<Height:64/integer-unsigned-big>>, []) of
       {ok, Hash} ->
            {ok, Hash};
        not_found when Fallback == false ->
            {error, not_found};
        not_found when Fallback == true ->
            case get_block_info(Height, Chain) of
                {ok, #block_info_v2{hash = Hash}} ->
                    {ok, Hash};
                {error, not_found} ->
                    {error, not_found}
            end;
        Error ->
            Error
    end.

-spec get_block_height(Hash :: blockchain_block:hash(), Blockchain :: blockchain()) -> {ok, non_neg_integer()} | {error, any()}.
get_block_height(Hash, #blockchain{db=DB, heights=HeightsCF, blocks=BlocksCF}) ->
    case rocksdb:get(DB, HeightsCF, Hash, []) of
        {ok, <<Height:64/integer-unsigned-big>>} ->
            {ok, Height};
        not_found ->
            case rocksdb:get(DB, BlocksCF, Hash, []) of
                {ok, BinBlock} ->
                    Height = blockchain_block:height(blockchain_block:deserialize(BinBlock)),
                    ok = rocksdb:put(DB, HeightsCF, Hash, <<Height:64/integer-unsigned-big>>, []),
                    {ok, Height};
                not_found ->
                    {error, not_found};
                Error ->
                    Error
            end;
        Error ->
            Error
    end.

put_block_height(Hash, Height, #blockchain{db=DB, heights=HeightsCF}) ->
    rocksdb:put(DB, HeightsCF, Hash, <<Height:64/integer-unsigned-big>>, []).

-spec put_block_info(Height :: pos_integer(),
                     Info :: #block_info{} | #block_info_v2{},
                     Blockchain :: blockchain()) ->
          ok | {error, any()}.
put_block_info(Height, Info, _Chain = #blockchain{db=DB, info=InfoCF}) ->
    rocksdb:put(DB, InfoCF, <<Height:64/integer-unsigned-big>>, serialize_block_info(Info), []).

-spec get_block_info(Height :: pos_integer(), Blockchain :: blockchain()) ->
          {ok, #block_info_v2{}} | {error, any()}.
get_block_info(Height, Chain = #blockchain{db=DB, info=InfoCF}) ->
    case rocksdb:get(DB, InfoCF, <<Height:64/integer-unsigned-big>>, []) of
        {ok, BinInfo} ->
            {ok, deserialize_block_info(BinInfo, Chain)};
        not_found ->
            case get_block(Height, Chain) of
                {ok, Block} ->
                    Hash = blockchain_block:hash_block(Block),
                    Info = mk_block_info(Hash, Block),
                    InfoBin = serialize_block_info(Info),
                    ok = rocksdb:put(DB, InfoCF, <<Height:64/integer-unsigned-big>>, InfoBin, []),
                    {ok, Info};
                Error ->
                    Error
            end;
        Error ->
            Error
    end.


-spec mk_block_info(blockchain_block:hash(), blockchain_block:block()) -> #block_info_v2{}.
mk_block_info(Hash, Block) ->
    PoCs = lists:flatmap(
             fun(Txn) ->
                     case blockchain_txn:type(Txn) of
                         blockchain_txn_poc_request_v1 ->
                             [{blockchain_txn_poc_request_v1:onion_key_hash(Txn),
                               blockchain_txn_poc_request_v1:block_hash(Txn)}];
                         _ -> []
                     end
             end,
             blockchain_block:transactions(Block)),

    #block_info_v2{time = blockchain_block:time(Block),
                   hash = Hash,
                   height = blockchain_block:height(Block),
                   pocs = maps:from_list(PoCs),
                   hbbft_round = blockchain_block:hbbft_round(Block),
                   election_info = blockchain_block_v1:election_info(Block),
                   penalties = {blockchain_block_v1:bba_completion(Block), blockchain_block_v1:seen_votes(Block)}}.

-spec serialize_block_info(#block_info{} | #block_info_v2{}) -> binary().
serialize_block_info(BlockInfo) ->
    erlang:term_to_binary(BlockInfo).

-spec deserialize_block_info(binary() | #block_info{} | #block_info_v2{}, blockchain())-> #block_info_v2{}.
deserialize_block_info(Bin, Chain) when is_binary(Bin)->
    deserialize_block_info(erlang:binary_to_term(Bin), Chain);
deserialize_block_info(V1BlockInfo = #block_info{height = Height}, Chain) ->
    case get_block(Height, Chain) of
        {ok, Block} ->
            upgrade_block_info(V1BlockInfo, Block, Chain);
        _Error ->
            %% if we dont have the block stub out the upgraded fields
            #block_info{time = Time, hash = Hash, pocs = PoCs} = V1BlockInfo,
            #block_info_v2{time = Time,
                           hash = Hash,
                           height = Height,
                           pocs = PoCs,
                           hbbft_round = 0,
                           election_info = {0,0},
                           penalties = {<<>>, []}}

    end;
deserialize_block_info(V2BlockInfo = #block_info_v2{}, _Chain) ->
    V2BlockInfo.

-spec upgrade_block_info(#block_info{}, blockchain_block_v1:block(),  blockchain()) -> #block_info_v2{}.
upgrade_block_info(#block_info{hash = Hash, height = Height}, Block, Chain = #blockchain{db=DB, info=InfoCF}) ->
    Info = mk_block_info(Hash, Block),
    InfoBin = serialize_block_info(Info),
    ok = rocksdb:put(DB, InfoCF, <<Height:64/integer-unsigned-big>>, InfoBin, []),
    deserialize_block_info(InfoBin, Chain).

%% @doc read blocks from the db without deserializing them
-spec get_raw_block(blockchain_block:hash() | integer(), blockchain()) -> {ok, binary()} | not_found | {error, any()}.
get_raw_block(Hash, #blockchain{db=DB, blocks=BlocksCF}) when is_binary(Hash) ->
    rocksdb:get(DB, BlocksCF, Hash, []);
get_raw_block(Height, #blockchain{db=DB, heights=HeightsCF}=Blockchain) ->
    case rocksdb:get(DB, HeightsCF, <<Height:64/integer-unsigned-big>>, []) of
       {ok, Hash} ->
           ?MODULE:get_raw_block(Hash, Blockchain);
        Other ->
            Other
    end.

%% checks if we have this block in any of the places we store blocks
%% note that if we only use this for gossip we will never see assume valid blocks
%% so we don't need to check for them
-spec has_block(BlockOrHash :: blockchain_block:block() | blockchain_block:hash(), blockchain()) -> boolean().
has_block(Hash, #blockchain{db=DB, info=InfoCF,
                             plausible_blocks=PlausibleBlocks}) when is_binary(Hash) ->
    case rocksdb:get(DB, InfoCF, Hash, []) of
        {ok, _} ->
            true;
        not_found ->
            case rocksdb:get(DB, PlausibleBlocks, Hash, []) of
                {ok, _} ->
                    true;
                not_found ->
                    false;
                _Error ->
                    false
            end;
        _Error ->
            false
    end;
has_block(Block, Chain) ->
    Hash = blockchain_block:hash_block(Block),
    has_block(Hash, Chain).


find_first_height_after(MinHeight0, #blockchain{db=DB, heights=HeightsCF}) ->
    MinHeight = max(0, MinHeight0),
    {ok, Iter} = rocksdb:iterator(DB, HeightsCF, []),
    rocksdb:iterator_move(Iter, {seek, <<(MinHeight):64/integer-unsigned-big>>}),
    case rocksdb:iterator_move(Iter, next) of
        {ok, <<Height:64/integer-unsigned-big>>, Hash} ->
            {ok, Height, Hash};
        {error, _} ->
            {error, not_found}
    end.

find_first_block_after(MinHeight, Blockchain) ->
    case find_first_height_after(MinHeight, Blockchain) of
        {ok, Height, Hash} ->
            case get_block(Hash, Blockchain) of
                {ok, Block} ->
                    {ok, Height, Block};
                Other ->
                    Other
            end;
        {error, _} ->
            {error, not_found}
    end.

%%--------------------------------------------------------------------
%% @doc
%% @end
%%--------------------------------------------------------------------
-spec add_blocks([blockchain_block:block()], blockchain()) -> ok | exists | plausible | {error, any()}.
add_blocks(Blocks, Chain) ->
    add_blocks(Blocks, <<>>, Chain).

add_blocks(Blocks, GossipedHash, Chain) ->
    blockchain_lock:acquire(),
    try
        Res = add_blocks_(Blocks, GossipedHash, Chain),
        check_plausible_blocks(Chain, GossipedHash),
        Res
    catch C:E:S ->
            lager:warning("crash adding blocks: ~p:~p ~p", [C, E, S]),
            {error, add_blocks_error}
    after
        blockchain_lock:release()
    end.

add_blocks_([], _, _Chain) ->  ok;
add_blocks_([Block | Blocks], GossipedHash, Chain) ->
    case ?MODULE:add_block(Block, Chain, GossipedHash /= blockchain_block:hash_block(Block)) of
        Res when Res == ok; Res == plausible; Res == exists ->
            add_blocks_(Blocks, GossipedHash, Chain);
        Error ->
            Error
    end.

%%--------------------------------------------------------------------
%% @doc
%% @end
%%--------------------------------------------------------------------
-spec add_block(blockchain_block:block(), blockchain()) -> ok | exists | plausible | {error, any()}.
add_block(Block, Blockchain) ->
    add_block(Block, Blockchain, false).

-spec add_block(blockchain_block:block(), blockchain(), boolean()) -> ok | exists | plausible | {error, any()}.
add_block(Block, #blockchain{db=DB, blocks=BlocksCF, heights=HeightsCF, default=DefaultCF} = Blockchain, Syncing) ->
    blockchain_lock:acquire(),
    try
        PrevHash = blockchain_block:prev_hash(Block),
        case missing_block(Blockchain) of
            {ok, PrevHash} ->
                %% this is the block we've been missing
                Height = blockchain_block:height(Block),
                Hash = blockchain_block:hash_block(Block),
                %% check if it fits between the 2 known good blocks
                case get_block(Height + 1, Blockchain) of
                    {ok, NextBlock} ->
                        case blockchain_block:prev_hash(NextBlock) of
                            Hash ->
                                {ok, Batch} = rocksdb:batch(),
                                %% everything lines up
                                ok = rocksdb:batch_put(Batch, BlocksCF, Hash, blockchain_block:serialize(Block)),
                                %% lexiographic ordering works better with big endian
                                ok = rocksdb:batch_put(Batch, HeightsCF, <<Height:64/integer-unsigned-big>>, Hash),
                                ok = rocksdb:batch_delete(Batch, DefaultCF, ?MISSING_BLOCK),
                                ok = rocksdb:write_batch(DB, Batch, [{sync, true}]);
                            _ ->
                                {error, bad_resynced_block}
                        end;
                    _ ->
                        {error, resynced_block_child_missing}
                end;
            _ ->
                case persistent_term:get(?ASSUMED_VALID, undefined) of
                    undefined ->
                        case add_block_(Block, Blockchain, Syncing) of
                            ok ->
                                check_plausible_blocks(Blockchain),
                                ok;
                            Res ->  Res
                        end;
                    AssumedValidHashAndHeight ->
                        add_assumed_valid_block(AssumedValidHashAndHeight, Block, Blockchain, Syncing)
                end
        end
    catch What:Why:Stack ->
            lager:warning("error adding block: ~p:~p, ~p", [What, Why, Stack]),
            {error, Why}
    after
        blockchain_lock:release()
    end.

can_add_block(Block, Blockchain) ->
    Hash = blockchain_block:hash_block(Block),
    {ok, GenesisHash} = blockchain:genesis_hash(Blockchain),
    case blockchain_block:is_genesis(Block) of
        true when Hash =:= GenesisHash ->
            exists;
        true ->
            {error, unknown_genesis_block};
        false ->
            case blockchain:head_block_info(Blockchain) of
                {error, Reason}=Error ->
                    lager:error("could not get head hash ~p", [Reason]),
                    Error;
                {ok, #block_info_v2{hash=HeadHash, height=HeadHeight}} ->
                    Height = blockchain_block:height(Block),
                    {ok, ChainHeight} = blockchain:height(Blockchain),
                    %% compute the ledger at the height of the chain in case we're
                    %% re-adding a missing block (that was absorbed into the ledger)
                    %% that's on the wrong side of an election or a chain var
                    DelayedLedger = blockchain_ledger_v1:mode(delayed, blockchain:ledger(Blockchain)),
                    {ok, DelayedHeight} = blockchain_ledger_v1:current_height(DelayedLedger),
                    {ok, Ledger} = case Height < ChainHeight andalso Height >= DelayedHeight of
                                       true -> blockchain:ledger_at(ChainHeight, Blockchain);
                                       false -> {ok, blockchain:ledger(Blockchain)}
                                   end,
                    case
                        blockchain_block:prev_hash(Block) =:= HeadHash andalso
                         Height =:= HeadHeight + 1
                    of
                        false when HeadHash =:= Hash ->
                            lager:debug("Already have this block"),
                            exists;
                        false ->
                            case ?MODULE:has_block(Block, Blockchain) of
                                true ->
                                    %% we already have this, thanks
                                    %% don't error here incase there's more blocks coming that *are* valid
                                    exists;
                                false ->
                                    %% check the block is not contiguous
                                    case Height > (ChainHeight + 1) of
                                        true ->
                                            case is_block_plausible(Block, Blockchain) of
                                                true -> plausible;
                                                false ->
                                                    lager:warning("higher block doesn't fit with our chain, block_height: ~p, head_block_height: ~p", [blockchain_block:height(Block),
                                                                                                                                                HeadHeight]),
                                                    {error, disjoint_chain}
                                            end;
                                        false ->
                                            lager:warning("lower block doesn't fit with our chain, block_height: ~p, head_block_height: ~p", [blockchain_block:height(Block),
                                                                                                                                              HeadHeight]),
                                            %% if the block height is lower we probably don't care about it
                                            {error, disjoint_chain}
                                    end
                            end;
                        true ->
                            lager:debug("prev hash matches the gossiped block"),
                            case blockchain_ledger_v1:consensus_members(Ledger) of
                                {error, _Reason}=Error ->
                                    lager:error("could not get consensus_members ~p", [_Reason]),
                                    Error;
                                {ok, ConsensusAddrs} ->
                                    N = length(ConsensusAddrs),
                                    F = (N-1) div 3,
                                    {ok, KeyOrKeys} = get_key_or_keys(Ledger),
                                    blockchain_ledger_v1:delete_context(Ledger),
                                    Txns = blockchain_block:transactions(Block),
                                    Sigs = blockchain_block:signatures(Block),
                                    case blockchain_block:verify_signatures(Block,
                                                                            ConsensusAddrs,
                                                                            Sigs,
                                                                            N - F,
                                                                            KeyOrKeys)
                                    of
                                        false ->
                                            {error, failed_verify_signatures};
                                        {true, _, IsRescue} ->
                                            SortedTxns = lists:sort(fun blockchain_txn:sort/2, Txns),
                                            case Txns == SortedTxns of
                                                false ->
                                                    %% this double check is for just one block as
                                                    %% far as we know; there was a bug with a few
                                                    %% txns not being in the sorting order and they
                                                    %% got in there wrong in that one block
                                                    Filter =
                                                        fun(T) ->
                                                                blockchain_txn:type(T) /= blockchain_txn_state_channel_close_v1
                                                        end,
                                                    Txns2 = lists:filter(Filter, Txns),
                                                    Sorted2 = lists:filter(Filter, SortedTxns),
                                                    SortedTxns2 = lists:sort(fun blockchain_txn:sort/2, Sorted2),
                                                    case Txns2 == SortedTxns2 of
                                                        false ->
                                                            {error, wrong_txn_order};
                                                        true ->
                                                            {true, IsRescue}
                                                    end;
                                                true ->
                                                    {true, IsRescue}
                                            end
                                    end
                            end
                    end
            end
    end.

get_key_or_keys(Ledger) ->
    case blockchain:config(?use_multi_keys, Ledger) of
        {ok, true} ->
            case blockchain_ledger_v1:multi_keys(Ledger) of
                {ok, _} = Result -> Result;
                _ -> blockchain_ledger_v1:master_key(Ledger)
            end;
        _ ->
            blockchain_ledger_v1:master_key(Ledger)
    end.

add_block_(Block, Blockchain, Syncing) ->
    %% TODO: we know that swarm calls can block, it would be nice if we had all the pubkey bin and
    %% tid calls threaded through from the top
    Ledger = blockchain:ledger(Blockchain),
    {ok, LedgerHeight} = blockchain_ledger_v1:current_height(Ledger),
    {ok, BlockchainHeight} = blockchain:height(Blockchain),
    FollowMode = follow_mode(),
    case LedgerHeight == BlockchainHeight of
        true ->
            case can_add_block(Block, Blockchain) of
                {true, IsRescue} ->
                    Height = blockchain_block:height(Block),
                    Hash = blockchain_block:hash_block(Block),
                    Sigs = blockchain_block:signatures(Block),
                    MyAddress = try blockchain_swarm:pubkey_bin() catch _:_ -> nomatch end,
                    BeforeCommit = fun(FChain, FHash) ->
                                           lager:debug("adding block ~p", [Height]),
                                           ok = ?save_block(Block, Blockchain),
                                           ok = run_gc_hooks(FChain, FHash)
                                   end,
                    {Signers, _Signatures} = lists:unzip(Sigs),
                    Fun = case lists:member(MyAddress, Signers) orelse FollowMode of
                              true -> unvalidated_absorb_and_commit;
                              _ -> absorb_and_commit
                          end,
                    %% 0 can never be true below
                    SnapHeight = application:get_env(blockchain, blessed_snapshot_block_height, 0),
                    case blockchain_block_v1:snapshot_hash(Block) of
                        <<>> ->
                            ok;
                        %% check the snap height as it's pointless to do this work for the snapshot
                        %% we're currently in the process of loading
                        ConsensusHash when Height /= (SnapHeight - 1) ->
                            process_snapshot(ConsensusHash, MyAddress, Signers,
                                             Ledger, Height, Blockchain);
                        _ -> ok
                    end,
                    case blockchain_txn:Fun(Block, Blockchain, BeforeCommit, IsRescue) of
                        {error, Reason}=Error ->
                            lager:error("Error absorbing transaction, Ignoring Hash: ~p, Reason: ~p", [blockchain_block:hash_block(Block), Reason]),
                            case application:get_env(blockchain, drop_snapshot_cache_on_absorb_failure, true) of
                                true ->
                                    lager:info("dropping all snapshots from cache"),
                                    blockchain_ledger_v1:drop_snapshots(Ledger);
                                false ->
                                    ok
                            end,
                            Error;
                        ok ->
                            run_absorb_block_hooks(Syncing, Hash, Blockchain)
                    end;
                plausible ->
                    %% regossip plausible blocks
                    Hash = blockchain_block:hash_block(Block),
                    case save_plausible_block(Block, Hash, Blockchain) of
                        exists -> ok; %% already have it
                        ok -> plausible %% tell the gossip handler
                    end;
                Other ->
                    %% this can either be an error tuple or `ok' when its the genesis block we already have
                    Other
            end;
        false when BlockchainHeight < LedgerHeight ->
            %% ledger is higher than blockchain, try to validate this block
            %% and see if we can save it
            case can_add_block(Block, Blockchain) of
                {true, _IsRescue} ->
                    ?save_block(Block, Blockchain);
                Other ->
                    Other
            end;
        false ->
            %% blockchain is higher than ledger, try to play the chain forwards
            replay_blocks(Blockchain, Syncing, LedgerHeight, BlockchainHeight)
    end.

process_snapshot(ConsensusHash, MyAddress, Signers,
                 Ledger, Height, Blockchain) ->
    case lists:member(MyAddress, Signers) orelse follow_mode() of
        true ->
            %% signers add the snapshot as when the block is created?
            %% otherwise we have to make it twice?
            %% also followers get overwhelmed by how big snaps are now, don't waste the space/time
            ok;
        false ->
            %% hash here is *pre*absorb.
            try
                case get_snapshot(ConsensusHash, Blockchain) of
                    {ok, _Snap} ->
                        %% already have this
                        ok;
                    {error, sentinel} ->
                        lager:info("skipping previously failed snapshot at height ~p", [Height]);
                    _ ->
                        Blocks = blockchain_ledger_snapshot_v1:get_blocks(Blockchain),
                        Infos = blockchain_ledger_snapshot_v1:get_infos(Blockchain),
                        case blockchain_ledger_snapshot_v1:snapshot(Ledger, Blocks, Infos) of
                            {ok, Snap} ->
                                case blockchain_ledger_snapshot_v1:hash(Snap) of
                                    ConsensusHash ->
                                        ok = blockchain:add_snapshot(Snap, Blockchain);
                                    OtherHash ->
                                        lager:info("bad snapshot hash: ~p good ~p",
                                                   [OtherHash, ConsensusHash]),
                                        case application:get_env(blockchain, save_bad_snapshot, false) of
                                            true ->
                                                lager:info("saving bad snapshot ~p", [OtherHash]),
                                                ok = blockchain:add_snapshot(Snap, Blockchain);
                                            false ->
                                                ok
                                        end,
                                        %% TODO: this is currently called basically for the
                                        %% logging. it does not reset, or halt
                                        blockchain_worker:async_reset(Height)
                                end;
                            {error, SnapReason} ->
                                lager:info("error ~p taking snapshot", [SnapReason]),
                                ok
                        end
                end
            catch What:Why ->
                    lager:info("error ~p taking snapshot", [{What, Why}]),
                    ok
            end
    end.

replay_blocks(Chain, Syncing, LedgerHeight, ChainHeight) ->
    lists:foldl(
      fun(H, ok) ->
              {ok, B} = get_block(H, Chain),
              Hash = blockchain_block:hash_block(B),
              Fun = case follow_mode() of
                        true -> unvalidated_absorb_and_commit;
                        _ -> absorb_and_commit
                    end,
              case blockchain_txn:Fun(B, Chain,
                                      fun(FChain, FHash) -> ok = run_gc_hooks(FChain, FHash) end,
                                      blockchain_block:is_rescue_block(B)) of
                  ok ->
                      run_absorb_block_hooks(Syncing, Hash, Chain);
                  {error, Reason} ->
                      lager:error("Error absorbing transaction, "
                                  "Ignoring Hash: ~p, Reason: ~p",
                                  [Hash, Reason])
              end;
         (_, Error) -> Error
      end, ok, lists:seq(LedgerHeight+1, ChainHeight)).

add_assumed_valid_block({AssumedValidHash, AssumedValidHeight}, Block, Blockchain=#blockchain{db=DB, blocks=BlocksCF, temp_blocks=TempBlocksCF}, Syncing) ->
    Hash = blockchain_block:hash_block(Block),
    Height = blockchain_block:height(Block),
    %% check if this is the block we've been waiting for
    case AssumedValidHash == Hash andalso AssumedValidHeight == Height of
        true ->
            ParentHash = blockchain_block:prev_hash(Block),
            %% check if we have the parent of this block in the temp_block storage
            %% which would mean we have obtained all the assumed valid blocks
            case rocksdb:get(DB, TempBlocksCF, ParentHash, []) of
                {ok, _BinBlock} ->
                    %% save this block so if we get interrupted or crash
                    %% we don't need to wait for another sync to resume
                    ok = save_temp_block(Block, Blockchain),
                    absorb_temp_blocks(Block, Blockchain, Syncing);
                _ ->
                    %% it's possible that we've seen everything BUT the assumed valid block, and done a full validate + absorb
                    %% already, so check for that
                    case blockchain:get_block(ParentHash, Blockchain) of
                        {ok, _} ->
                            ok = save_temp_block(Block, Blockchain),
                            absorb_temp_blocks(Block, Blockchain, Syncing);
                        _ ->
                            lager:notice("Saw the assumed_valid block, but don't have its parent"),
                            {error, disjoint_assumed_valid_block}
                    end
            end;
        false when Hash /= AssumedValidHash andalso Height < AssumedValidHeight ->
            ParentHash = blockchain_block:prev_hash(Block),
            case rocksdb:get(DB, TempBlocksCF, ParentHash, []) of
                {ok, _} ->
                    save_temp_block(Block, Blockchain);
                _Error ->
                    case rocksdb:get(DB, BlocksCF, ParentHash, []) of
                        {ok, _} ->
                            save_temp_block(Block, Blockchain);
                        _ ->
                            {error, disjoint_assumed_valid_block}
                    end
            end;
        false ->
            {error, block_higher_than_assumed_valid_height}
    end.

absorb_temp_blocks(Block, Blockchain, Syncing) ->
    ok = blockchain_worker:set_absorbing(Block, Blockchain, Syncing).

absorb_temp_blocks_fun(Block, Blockchain=#blockchain{temp_blocks=TempBlocksCF}, Syncing) ->
    ok = blockchain_lock:acquire(),
    {ok, MainChainHeadHash} = blockchain:head_hash(Blockchain),
    %% ok, now build the chain back to the oldest block in the temporary
    %% storage or to the head of the main chain, whichever comes first
    Chain = build_hash_chain(MainChainHeadHash, Block, Blockchain, TempBlocksCF),
    %% note that 'Chain' includes 'Block' here.
    %%
    %% check the oldest block in the temporary chain connects with
    %% the HEAD block in the main chain
    {ok, OldestTempBlock} = get_temp_block(hd(Chain), Blockchain),
    case blockchain_block:prev_hash(OldestTempBlock) of
        MainChainHeadHash ->
            %% Ok, this looks like we have everything we need.
            %% Absorb all the transactions without validating them
            absorb_temp_blocks_fun_(Chain, Blockchain, Syncing);
        Res ->
            lager:info("temp Chain ~p", [length(Chain)]),
            lager:warning("Saw assumed valid block, but cannot connect it to the main chain ~p", [Res]),
            blockchain_lock:release(),
            ok
    end.

absorb_temp_blocks_fun_([], Chain, _Syncing) ->
    %% we did it!
    ok = blockchain_worker:absorb_done(),
    delete_temp_blocks(Chain),
    blockchain_lock:release(),
    ok;
absorb_temp_blocks_fun_([BlockHash|Chain], Blockchain, Syncing) ->
    {ok, Block} = get_temp_block(BlockHash, Blockchain),
    Height = blockchain_block:height(Block),
    Hash = blockchain_block:hash_block(Block),
    BeforeCommit = fun(FChain, FHash) ->
                           lager:info("adding block ~p", [Height]),
                           ok = ?save_block(Block, Blockchain),
                           ok = run_gc_hooks(FChain, FHash)
                   end,
    case blockchain_txn:unvalidated_absorb_and_commit(Block, Blockchain, BeforeCommit, blockchain_block:is_rescue_block(Block)) of
        {error, Reason}=Error ->
            lager:error("Error absorbing transaction, Ignoring Hash: ~p, Reason: ~p", [blockchain_block:hash_block(Block), Reason]),
            Error;
        ok ->
            run_absorb_block_hooks(Syncing, Hash, Blockchain),
            absorb_temp_blocks_fun_(Chain, Blockchain, Syncing)
    end.

%%--------------------------------------------------------------------
%% @doc
%% @end
%%--------------------------------------------------------------------
-spec delete_block(blockchain_block:block(), blockchain()) -> ok.
delete_block(Block, #blockchain{db=DB, default=DefaultCF,
                                blocks=BlocksCF, heights=HeightsCF}=Chain) ->
    {ok, Batch} = rocksdb:batch(),
    Hash = blockchain_block:hash_block(Block),
    Height = blockchain_block:height(Block),
    ok = rocksdb:batch_delete(Batch, BlocksCF, Hash),
    {ok, HeadHash} = ?MODULE:head_hash(Chain),
    case HeadHash =:= Hash of
        false ->
            lager:warning("deleting non-head block ~p height: ~p", [Hash, Height]),
            ok;
        true ->
            PrevHash = blockchain_block:prev_hash(Block),
            lager:warning("deleting head block ~p height: ~p, new head is ~p", [Hash, Height, PrevHash]),
            ok = rocksdb:batch_put(Batch, DefaultCF, ?HEAD, PrevHash)
    end,
    ok = rocksdb:batch_delete(Batch, HeightsCF, <<Height:64/integer-unsigned-big>>),
    ok = rocksdb:write_batch(DB, Batch, [{sync, true}]).

-spec config(ConfigName :: atom(), Ledger :: blockchain_ledger_v1:ledger()) -> {ok, any()} | {error, any()}.
config(ConfigName, Ledger) ->
    blockchain_utils:get_var(ConfigName, Ledger).

%%--------------------------------------------------------------------
%% @doc
%% @end
%%--------------------------------------------------------------------
-spec fees_since(non_neg_integer(), blockchain()) -> {ok, non_neg_integer()} | {error, any()}.
fees_since(Height, Chain) ->
    {ok, CurrentHeight} = ?MODULE:height(Chain),
    fees_since(Height, CurrentHeight, Chain).

-spec fees_since(non_neg_integer(), non_neg_integer(), blockchain()) -> {ok, non_neg_integer()} | {error, any()}.
fees_since(1, _CurrentHeight, _Chain) ->
    {error, bad_height};
fees_since(Height, CurrentHeight, Chain) when CurrentHeight > Height ->
    Txns = lists:foldl(
        fun(H, Acc) ->
            {ok, Block} = ?MODULE:get_block(H, Chain),
            Acc ++ blockchain_block:transactions(Block)
        end,
        [],
        lists:seq(Height, CurrentHeight)
    ),
    Fees = lists:foldl(
        fun(Txn, Acc) ->
            Type = blockchain_txn:type(Txn),
            Fee = Type:fee(Txn),
            Fee + Acc
        end,
        0,
        Txns
    ),
    {ok, Fees};
fees_since(_Height, _CurrentHeight, _Chain) ->
    {error, bad_height}.


%%--------------------------------------------------------------------
%% @doc
%% @end
%%--------------------------------------------------------------------
-spec build(blockchain_block:block() | non_neg_integer(), blockchain(), non_neg_integer()) -> [{non_neg_integer(), binary()}].
build(StartingHeight, Blockchain, Limit) when is_integer(StartingHeight) ->
    build(StartingHeight + 1, Blockchain, Limit, []);
build(StartingBlock, Blockchain, Limit) ->
    Height = blockchain_block:height(StartingBlock) + 1,
    build(Height, Blockchain, Limit, []).

-spec build(non_neg_integer(), blockchain(), non_neg_integer(), [{non_neg_integer(), binary()}]) -> [{non_neg_integer(), binary()}].
build(_Height, _Blockchain, 0, Acc) ->
    lists:reverse(Acc);
build(Height, Blockchain, N, Acc) ->
    case ?MODULE:get_raw_block(Height, Blockchain) of
        {ok, NextBlock} ->
            build(Height + 1, Blockchain, N-1, [{Height, NextBlock}|Acc]);
        _ ->
            %% ran out of verified blocks, see if we have any plausible ones
            case get_raw_plausibles(Height, Blockchain) of
                [] ->
                    lists:reverse(Acc);
                Plausibles ->
                    lager:info("Found ~p plausibles at height ~p", [length(Plausibles), Height]),
                    build(Height + 1, Blockchain, N - length(Plausibles), [{Height, Plausible} || Plausible <- Plausibles] ++ Acc)
            end
    end.


-spec build_hash_chain(blockchain_block:hash(), blockchain_block:block(), blockchain(), rocksdb:cf_handle()) -> [blockchain_block:hash(), ...].
build_hash_chain(StopHash,StartingBlock, Blockchain, CF) ->
    BlockHash = blockchain_block:hash_block(StartingBlock),
    ParentHash = blockchain_block:prev_hash(StartingBlock),
    build_hash_chain_(StopHash, CF, Blockchain, [ParentHash, BlockHash]).

-spec build_hash_chain_(blockchain_block:hash(), rocksdb:cf_handle(), blockchain(), [blockchain_block:hash(), ...]) -> [blockchain_block:hash()].
build_hash_chain_(StopHash, CF, Blockchain = #blockchain{db=DB}, [ParentHash|Tail]=Acc) ->
    case ParentHash == StopHash of
        true ->
            %% reached the end
            Tail;
        false ->
            case rocksdb:get(DB, CF, ParentHash, []) of
                {ok, BinBlock} ->
                    build_hash_chain_(StopHash, CF, Blockchain, [blockchain_block:prev_hash(blockchain_block:deserialize(BinBlock))|Acc]);
                _ ->
                    Acc
            end
    end.

-spec fold_chain(fun((Blk :: blockchain_block:block(), AccIn :: any()) -> NewAcc :: any()),
                     Acc0 :: any(),
                    Block :: blockchain_block:block(),
                    Chain :: blockchain()) -> AccOut :: any().
%% @doc fold blocks in the chain `Chain' backwards from `Block' until a hole in the chain, the genesis block or the function returns `return'.
fold_chain(Fun, Acc0, Block, Chain) ->
    case Fun(Block, Acc0) of
        return ->
            %% return early
            Acc0;
        Acc ->
            ParentHash = blockchain_block:prev_hash(Block),
            case get_block(ParentHash, Chain) of
                {ok, NextBlock} ->
                    fold_chain(Fun, Acc, NextBlock, Chain);
                _ ->
                    Acc
            end
    end.

%%--------------------------------------------------------------------
%% @doc
%% @end
%%--------------------------------------------------------------------
close(#blockchain{db=DB, ledger=Ledger}) ->
    persistent_term:erase(?ASSUMED_VALID),
    catch blockchain_ledger_v1:close(Ledger),
    catch rocksdb:close(DB).

compact(#blockchain{db=DB, default=Default, blocks=BlocksCF, heights=HeightsCF, temp_blocks=TempBlocksCF, implicit_burns=ImplicitBurnsCF, htlc_receipts=HTLCReceiptsCF}) ->
    rocksdb:compact_range(DB, undefined, undefined, []),
    rocksdb:compact_range(DB, Default, undefined, undefined, []),
    rocksdb:compact_range(DB, BlocksCF, undefined, undefined, []),
    rocksdb:compact_range(DB, HeightsCF, undefined, undefined, []),
    rocksdb:compact_range(DB, TempBlocksCF, undefined, undefined, []),
    rocksdb:compact_range(DB, ImplicitBurnsCF, undefined, undefined, []),
    rocksdb:compact_range(DB, HTLCReceiptsCF, undefined, undefined, []),
    ok.

reset_ledger(Chain) ->
    {ok, Height} = height(Chain),
    reset_ledger(Height, Chain, false).

reset_ledger(Chain, Validate) when is_boolean(Validate) ->
    {ok, Height} = height(Chain),
    reset_ledger(Height, Chain, Validate);
reset_ledger(Height, Chain) ->
    reset_ledger(Height, Chain, false).

reset_ledger(Height,
             #blockchain{db = DB,
                         dir = Dir,
                         default = DefaultCF,
                         blocks = BlocksCF,
                         heights = HeightsCF} = Chain,
             Revalidate) ->
    blockchain_lock:acquire(),
    %% check this is safe to do
    {ok, StartBlock} = get_block(Height, Chain),
    {ok, GenesisHash} = genesis_hash(Chain),
    %% note that this will not include the genesis block
    HashChain = build_hash_chain(GenesisHash, StartBlock, Chain, BlocksCF),
    LastKnownBlock = case get_block(hd(HashChain), Chain) of
                         {ok, LKB} ->
                             LKB;
                         {error, not_found} ->
                             {ok, LKB} = get_block(hd(tl(HashChain)), Chain),
                             LKB
                     end,
    %% check the height is what we'd expect
    case length(HashChain) == Height - 1 andalso
         %% check that the previous block is the genesis block
         GenesisHash == blockchain_block:prev_hash(LastKnownBlock)  of
        false ->
            %% can't do this, we're missing a block somwewhere along the line
            MissingHash = blockchain_block:prev_hash(LastKnownBlock),
            MissingHeight = blockchain_block:height(LastKnownBlock) - 1,
            blockchain_lock:release(),
            {error, {missing_block, MissingHash, MissingHeight}};
        true ->
            %% delete the existing and trailing ledgers
            ok = blockchain_ledger_v1:clean(ledger(Chain)),
            %% delete blocks from Height + 1 to the top of the chain
            {ok, TopHeight} = height(Chain),
            _ = lists:foreach(
                  fun(H) ->
                          case get_block(H, Chain) of
                              {ok, B} ->
                                  delete_block(B, Chain);
                              _ ->
                                  ok
                          end
                  end,
                  %% this will be a noop in the case where Height == TopHeight
                  lists:reverse(lists:seq(Height + 1, TopHeight))),
            {ok, TargetBlock} = get_block(Height, Chain),
            case head_hash(Chain) ==  {ok, blockchain_block:hash_block(TargetBlock)} of
                false ->
                    %% the head hash needs to be corrected (we probably had a hole in the chain)
                    ok = rocksdb:put(DB, DefaultCF, ?HEAD, blockchain_block:hash_block(TargetBlock), [{sync, true}]);
                true ->
                    %% nothing to do
                    ok
            end,

            %% recreate the ledgers and notify the application of the
            %% new chain
            {ok, Ledger1} = blockchain_worker:new_ledger(Dir),
            Chain1 = ledger(Ledger1, Chain),

            %% reapply the blocks
            Chain2 =
            lists:foldl(
              fun(H, CAcc) ->
                      case rocksdb:get(DB, HeightsCF, <<H:64/integer-unsigned-big>>, []) of
                          {ok, Hash0} ->
                              Hash =
                              case H of
                                  1 ->
                                      {ok, GHash} = genesis_hash(Chain),
                                      GHash;
                                  _ ->
                                      Hash0
                              end,
                              {ok, BinBlock} = rocksdb:get(DB, BlocksCF, Hash, []),
                              Block = blockchain_block:deserialize(BinBlock),
                              lager:info("absorbing block ~p ?= ~p", [H, blockchain_block:height(Block)]),
                              BeforeCommit = fun(FChain, FHash) ->
                                                     ok = run_gc_hooks(FChain, FHash)
                                             end,
                              case Revalidate of
                                  false ->
                                      ok = blockchain_txn:unvalidated_absorb_and_commit(Block, CAcc, BeforeCommit,
                                                                                        blockchain_block:is_rescue_block(Block));
                                  true ->
                                      ok = blockchain_txn:absorb_and_commit(Block, CAcc, BeforeCommit,
                                                                            blockchain_block:is_rescue_block(Block))
                              end,
                              Hash = blockchain_block:hash_block(Block),
                              %% can only get here if the absorb suceeded
                              run_absorb_block_hooks(true, Hash, CAcc),
                              CAcc;
                          _ ->
                              lager:warning("couldn't absorb block at ~p", [H]),
                              ok
                      end
              end,
              %% this will be a noop in the case where Height == TopHeight
              Chain1,
              lists:seq(1, Height)),

            blockchain_worker:blockchain(Chain1),

            blockchain_lock:release(),
            {ok, Chain2}
    end.

reset_ledger_to_snap() ->
    case {application:get_env(blockchain, blessed_snapshot_block_hash, undefined),
          application:get_env(blockchain, blessed_snapshot_block_height, undefined)} of
        {undefined, _} ->
            {error, no_snapshot_defined};
        {_, undefined} ->
            {error, no_snapshot_defined};
        {Hash, Height} ->
            case application:get_env(blockchain, honor_quick_sync, false) of
                true ->
                    ok = blockchain_worker:reset_ledger_to_snap(Hash, Height);
                _ ->
                    {error, snapshots_disabled}
            end
    end.

last_block_add_time(#blockchain{default=DefaultCF, db=DB}) ->
    case rocksdb:get(DB, DefaultCF, ?LAST_BLOCK_ADD_TIME, []) of
        {ok, <<Time:64/integer-unsigned-little>>} ->
            Time;
        _ ->
            0
    end;
last_block_add_time(_) ->
    0.

check_common_keys(Blockchain) ->
    case genesis_block(Blockchain) of
        {ok, _} ->
            case head_block(Blockchain) of
                {ok, _} ->
                    ok;
                _ ->
                    case head_hash(Blockchain) of
                        {ok, _} ->
                            {error, missing_head_block};
                        _ ->
                            {error, missing_head_hash}
                    end
            end;
        _ ->
            case genesis_hash(Blockchain) of
                {ok, _} ->
                    {error, missing_genesis_block};
                _ ->
                    {error, missing_genesis_hash}
            end
    end.

check_recent_blocks(Blockchain) ->
    Ledger = ledger(Blockchain),
    {ok, LedgerHeight} = blockchain_ledger_v1:current_height(Ledger),
    {ok, DelayedLedgerHeight} = blockchain_ledger_v1:current_height(blockchain_ledger_v1:mode(delayed, Ledger)),
    case get_block(DelayedLedgerHeight, Blockchain) of
        {ok, DelayedHeadBlock} ->
            DelayedHeadHash = blockchain_block_v1:hash_block(DelayedHeadBlock),
            case get_block(LedgerHeight, Blockchain) of
                {ok, HeadBlock} ->
                    Hashes = build_hash_chain(DelayedHeadHash, HeadBlock, Blockchain, Blockchain#blockchain.blocks),
                    case get_block(hd(Hashes), Blockchain) of
                        {ok, FirstBlock} ->
                            case blockchain_block:prev_hash(FirstBlock) == DelayedHeadHash of
                                true ->
                                    ok;
                                false ->
                                    case length(Hashes) == (LedgerHeight - DelayedLedgerHeight) of
                                        true ->
                                            %% this is real bad
                                            {error, {noncontiguous_recent_blocks, length(Hashes), LedgerHeight, DelayedLedgerHeight}};
                                        false ->
                                            %% get the head of the hash chain we managed to make
                                            case get_block(hd(Hashes), Blockchain) of
                                                {ok, Block} ->
                                                    {error, {missing_block, blockchain_block:height(Block) - 1}};
                                                _ ->
                                                    case get_block(hd(tl(Hashes)), Blockchain) of
                                                        {ok, Block} ->
                                                            {error, {missing_block, blockchain_block:height(Block) - 1}};
                                                        _ ->
                                                            %% what the hell is happening
                                                            {error, space_wolves}
                                                    end
                                            end
                                    end
                            end;
                        _ ->
                            case get_block(hd(tl(Hashes)), Blockchain) of
                                {ok, Block} ->
                                    {error, {missing_block, blockchain_block:height(Block) - 1}};
                                _ ->
                                    %% what the hell is happening
                                    {error, space_wolves}
                            end
                    end;
                _ ->
                    {error, {missing_block, LedgerHeight}}
            end;
        _ ->
            {error, {missing_block, DelayedLedgerHeight}}
    end.

-type crosscheck_error()
        :: {ledger_delayed_ledger_lag_too_large, non_neg_integer()}
        |  {ledger_delayed_ledger_lag_too_small, non_neg_integer()}
        |  {chain_ledger_height_mismatch, non_neg_integer(), non_neg_integer()}
        |  {fingerprint_mismatch, [term()]}
        |  {missing_block, non_neg_integer()}
        .

-spec crosscheck(blockchain()) -> ok | {error, crosscheck_error()}.
crosscheck(Blockchain) ->
    crosscheck(Blockchain, true).

-spec crosscheck(blockchain(), boolean()) -> ok | {error, crosscheck_error()}.
crosscheck(Blockchain, Recalc) ->
    {ok, Height} = height(Blockchain),
    Ledger = ledger(Blockchain),
    {ok, LedgerHeight} = blockchain_ledger_v1:current_height(Ledger),
    {ok, DelayedLedgerHeight} = blockchain_ledger_v1:current_height(blockchain_ledger_v1:mode(delayed, Ledger)),
    BlockDelay = blockchain_txn:block_delay(),
    %% check for the important keys like ?HEAD, ?GENESIS, etc
    case check_common_keys(Blockchain) of
        ok ->
            %% check we have all the blocks between the leading and lagging ledger
            case check_recent_blocks(Blockchain) of
                ok ->
                    %% check the delayed ledger is the right number of blocks behind
                    case LedgerHeight - DelayedLedgerHeight  of
                        Lag when Lag > BlockDelay ->
                            {error, {ledger_delayed_ledger_lag_too_large, Lag}};
                        Lag ->
                            %% compare the leading ledger and the lagging ledger advanced to the
                            %% leading ledger's height for consistency
                            case ledger_at(LedgerHeight, Blockchain, Recalc) of
                                {ok, RecalcLedger} ->
                                    case compare(Ledger, RecalcLedger) of
                                        ok ->
                                            %% check if the ledger is the same height as the chain
                                            case Height == LedgerHeight of
                                                false ->
                                                    {error, {chain_ledger_height_mismatch, Height, LedgerHeight}};
                                                true ->
                                                    case Lag < BlockDelay of
                                                        true ->
                                                            {error, {ledger_delayed_ledger_lag_too_small, Lag}};
                                                        false ->
                                                            ok
                                                    end
                                            end;
                                        Error ->
                                            Error
                                    end;
                                Error ->
                                    Error
                            end
                    end;
                Error ->
                    Error
            end;
        Error ->
            Error
    end.

-spec compare(LedgerA :: blockchain_ledger_v1:ledger(), LedgerB :: blockchain_ledger_v1:ledger()) -> ok | {error, any()}.
compare(LedgerA, LedgerB) ->
    {ok, FPA} = blockchain_ledger_v1:raw_fingerprint(LedgerA, true),
    {ok, FPB} = blockchain_ledger_v1:raw_fingerprint(LedgerB, true),
    case FPA == FPB of
        false ->
            Mismatches = [ K || K <- maps:keys(FPA), maps:get(K, FPB) /= maps:get(K, FPB),
                                K /= <<"ledger_fingerprint">> ],
            MismatchesWithChanges =
                lists:map(
                  fun(M) ->
                          X = blockchain_ledger_v1:cf_fold(
                                fp_to_cf(M),
                                fun({K, V}, Acc) -> maps:put(K, V, Acc) end, #{}, LedgerA),
                          {AllKeys, Changes0} = blockchain_ledger_v1:cf_fold(
                                                  fp_to_cf(M),
                                                  fun({K, V}, {Keys, Acc}) ->
                                                          Acc1 = case maps:find(K, X) of
                                                                     {ok, V} ->
                                                                         Acc;
                                                                     {ok, Other} ->
                                                                         [{changed, K, Other, V}|Acc];
                                                                     error ->
                                                                         [{added, K, V}|Acc]
                                                                 end,
                                                          {[K|Keys], Acc1}
                                                  end, {[], []}, LedgerB),
                          Changes = maps:fold(fun(K, V, A) ->
                                                      [{deleted, K, V}|A]
                                              end, Changes0, maps:without(AllKeys, X)),
                          {fp_to_cf(M), Changes}
                  end, Mismatches),
            {error, {fingerprint_mismatch, MismatchesWithChanges}};
        true ->
            ok
    end.

-spec analyze(blockchain()) -> ok | {error, crosscheck_error()}.
analyze(Blockchain) ->
  case crosscheck(Blockchain) of
      {error, {fingerprint_mismatch, Mismatches}} ->
          {error, {fingerprint_mismatch, lists:map(fun({M, Changes}) ->
                                                           Sum = lists:foldl(fun({changed, _, _, _}, Acc) ->
                                                                                     maps:update_with(changed, fun(V) -> V+1 end, 1, Acc);
                                                                                ({added, _, _}, Acc) ->
                                                                                     maps:update_with(added, fun(V) -> V+1 end, 1, Acc);
                                                                                ({deleted, _, _}, Acc) ->
                                                                                     maps:update_with(deleted, fun(V) -> V+1 end, 1, Acc)
                                                                             end, #{}, Changes),
                                                           {M, maps:to_list(Sum)}
                                                   end, Mismatches)}};
      E ->
          E
  end.

%% TODO it'd be nice if the fingerprint function was consistent with the column family names
fp_to_cf(<<"core_fingerprint">>) -> default;
fp_to_cf(<<"gateways_fingerprint">>) -> active_gateways;
fp_to_cf(<<"poc_fingerprint">>) -> pocs;
fp_to_cf(<<"entries_fingerprint">>) -> entries;
fp_to_cf(<<"dc_entries_fingerprint">>) -> dc_entries;
fp_to_cf(<<"securities_fingerprint">>) -> securities;
fp_to_cf(<<"htlc_fingerprint">>) -> htlcs;
fp_to_cf(<<"routings_fingerprint">>) -> routing;
fp_to_cf(<<"state_channels_fingerprint">>) -> state_channels.

repair(#blockchain{db=DB, default=DefaultCF} = Blockchain) ->
    case crosscheck(Blockchain) of
        {error, {fingerprint_mismatch, Mismatches}} ->
            Ledger = ledger(Blockchain),
            blockchain_ledger_v1:apply_raw_changes(Mismatches, Ledger);
        {error, {missing_block, Height}} ->
            %% we need to sync this block from someone
            %% first, we need to find the hash of the parent
            {ok, MaxHeight} = height(Blockchain),
            case {get_block(Height - 1, Blockchain), find_upper_height(Height+1, Blockchain, MaxHeight)} of
                {{ok, Block}, TopHeight} when TopHeight == Height + 1 ->
                    %% this is a bit experimental and thus we guard it behind a var
                    case application:get_env(blockchain, enable_missing_block_refetch, false) of
                        true ->
                            %% TODO it's possible we only lost the lookup by height, we might be able to find it by
                            %% the next block's parent hash
                            %%
                            %% flag this block as the block we must sync next
                            ok = rocksdb:put(DB, DefaultCF, ?MISSING_BLOCK, blockchain_block:hash_block(Block), [{sync, true}]),
                            {ok, {resyncing_block, Height}};
                        _ ->
                            {error, {missing_block, Height}}
                    end;
                {{ok, _Block}, TopHeight} ->
                    %% we can probably fix this but it's a bit complicated and hopefully rare
                    {error, {missing_too_many_blocks, Height, TopHeight}};
                Error ->
                    {error, {resyncing_block, Height, Error}}
            end;
        {error, {ledger_delayed_ledger_lag_too_large, Lag}} ->
            {ok, Block} = head_block(Blockchain),
            %% because of memory constraints, this can take a few applications to complete
            lists:foldl(fun(_, ok) ->
                                  blockchain_txn:absorb_delayed(Block, Blockchain);
                           (_, Err) ->
                                Err
                          end, ok, lists:seq(1, ceil(Lag / blockchain_txn:block_delay())));
        {error, {chain_ledger_height_mismatch,ChainHeight,LedgerHeight}} when ChainHeight > LedgerHeight ->
            maybe_continue_resync(Blockchain, true),
            ok;
        Other -> Other
    end.

find_upper_height(Height, Blockchain, Max) when Height =< Max ->
    case get_block(Height, Blockchain) of
        {ok, _} ->
            Height;
        _ ->
            find_upper_height(Height + 1, Blockchain, Max)
    end;
find_upper_height(Height, _, _) ->
    Height.

missing_block(#blockchain{db=DB, default=DefaultCF}) ->
    case application:get_env(blockchain, enable_missing_block_refetch, false) of
        true ->
            rocksdb:get(DB, DefaultCF, ?MISSING_BLOCK, []);
        false ->
            not_found
    end.

-spec add_snapshot(blockchain_ledger_snapshot:snapshot(), blockchain()) ->
                          ok | {error, any()}.
add_snapshot(Snapshot, #blockchain{db=DB, snapshots=SnapshotsCF}=Chain) ->
    try
        Height = blockchain_ledger_snapshot_v1:height(Snapshot),
        Hash = blockchain_ledger_snapshot_v1:hash(Snapshot),

        %% write a sentinel value to mark we were trying to build this
        %% so we can skip it next time if we crash out
        {ok, Batch0} = rocksdb:batch(),
        ok = rocksdb:batch_put(Batch0, SnapshotsCF, Hash, <<"__sentinel__">>),
        %% lexiographic ordering works better with big endian
        ok = rocksdb:batch_put(Batch0, SnapshotsCF, <<Height:64/integer-unsigned-big>>, Hash),
        ok = rocksdb:write_batch(DB, Batch0, []),
        BinSnap = blockchain_ledger_snapshot_v1:serialize(Snapshot),
        add_bin_snapshot(BinSnap, Height, Hash, Chain)

    catch What:Why:Stack ->
            lager:warning("error adding snapshot: ~p:~p, ~p", [What, Why, Stack]),
            {error, Why}
    end.

-spec add_bin_snapshot(blockchain_ledger_snapshot:snapshot(), integer(),
                       none | binary(), blockchain()) ->
                              ok | {error, any()}.
add_bin_snapshot(_BinSnap, _Height, none, _Chain) -> {error, no_snapshot_hash};
add_bin_snapshot(BinSnap, Height, Hash, #blockchain{db=DB, dir=Dir, snapshots=SnapshotsCF}) when is_binary(Hash) ->
    try
        SnapDir = filename:join(Dir, "saved-snaps"),
        SnapFile = list_to_binary(io_lib:format("snap-~s", [blockchain_utils:bin_to_hex(Hash)])),
        ok = filelib:ensure_dir(filename:join(SnapDir, SnapFile)),
        ok = file:write_file(filename:join(SnapDir, SnapFile), BinSnap),
        {ok, Batch} = rocksdb:batch(),
        %% store the snap as a filename
        ok = rocksdb:batch_put(Batch, SnapshotsCF, Hash, <<"file:", SnapFile/binary>>),
        %% lexiographic ordering works better with big endian
        ok = rocksdb:batch_put(Batch, SnapshotsCF, <<Height:64/integer-unsigned-big>>, Hash),
        ok = rocksdb:write_batch(DB, Batch, [])
    catch What:Why:Stack ->
            lager:warning("error adding snapshot: ~p:~p, ~p", [What, Why, Stack]),
            {error, Why}
    end.


-spec get_snapshot(blockchain_block:hash() | integer(), blockchain()) ->
                          {ok, binary()} | {error, any()}.
get_snapshot(<<Hash/binary>>, #blockchain{db=DB, dir=Dir, snapshots=SnapshotsCF}) ->
    case rocksdb:get(DB, SnapshotsCF, Hash, []) of
        {ok, <<"__sentinel__">>} ->
            {error, sentinel};
        {ok, <<"file:", SnapFile/binary>>} ->
            SnapDir = filename:join(Dir, "saved-snaps"),
            %% this returns the same result as this function spec
            file:read_file(filename:join(SnapDir, SnapFile));
        {ok, Snap} ->
            {ok, Snap};
        not_found ->
            {error, not_found};
        Error ->
            Error
    end;
get_snapshot(Height, #blockchain{db=DB, snapshots=SnapshotsCF}=Blockchain) ->
    case rocksdb:get(DB, SnapshotsCF, <<Height:64/integer-unsigned-big>>, []) of
       {ok, Hash} ->
           ?MODULE:get_snapshot(Hash, Blockchain);
        not_found ->
            {error, not_found};
        Error ->
            Error
    end.

-spec have_snapshot(integer(), blockchain()) ->
                           boolean() | {error, any()}.
have_snapshot(Height, #blockchain{db=DB, snapshots=SnapshotsCF}) ->
    case rocksdb:get(DB, SnapshotsCF, <<Height:64/integer-unsigned-big>>, []) of
       {ok, _Hash} ->
            true;
        not_found ->
            false;
        Error ->
            Error
    end.

-spec find_last_snapshot(blockchain()) -> undefined | {non_neg_integer(), blockchain_block:hash(), binary()} | {error, any()}.
find_last_snapshot(Blockchain) ->
    case find_last_snapshots(Blockchain, 1) of
        undefined -> undefined;
        [Res] -> Res
    end.


find_last_snapshots(Blockchain, Count0) ->
    {ok, Head} = head_block(Blockchain),
    Res = fold_chain(fun(_, {0, _Acc}) ->
                             return;
                        (B, {Count, Acc}) ->
                             case blockchain_block_v1:snapshot_hash(B) of
                                 <<>> -> {Count, Acc};
                                 SnapshotHash ->
                                     Height = blockchain_block:height(B),
                                     BlockHash = blockchain_block:hash_block(B),
                                     {Count - 1, [{Height, BlockHash, SnapshotHash} | Acc]}
                             end
                     end, {Count0, []}, Head, Blockchain),
    case Res of
        {_, []} ->
            undefined;
        {_, List} ->
            lists:reverse(List)
    end.

-spec get_implicit_burn(blockchain_txn:hash(), blockchain()) -> {ok, blockchain_implicit_burn:implicit_burn()} | {error, any()}.
get_implicit_burn(TxnHash, #blockchain{db=DB, implicit_burns=ImplicitBurnsCF}) when is_binary(TxnHash) ->
    case rocksdb:get(DB, ImplicitBurnsCF, TxnHash, []) of
        {ok, Bin} ->
            {ok, blockchain_implicit_burn:deserialize(Bin)};
        not_found ->
            {error, not_found};
        Error ->
            Error
    end.

-spec add_implicit_burn(blockchain_txn:hash(), blockchain_implicit_burn:implicit_burn(), blockchain()) -> ok | {error, any()}.
add_implicit_burn(TxnHash, ImplicitBurn, #blockchain{db=DB, implicit_burns=ImplicitBurnsCF}) ->
    try
        BinImp = blockchain_implicit_burn:serialize(ImplicitBurn),
        ok = rocksdb:put(DB, ImplicitBurnsCF, TxnHash, BinImp, [])
    catch What:Why:Stack ->
            lager:warning("error adding implicit burn: ~p:~p, ~p", [What, Why, Stack]),
            {error, Why}
    end.

-spec get_htlc_receipt(blockchain_htlc_receipt:address(), blockchain()) -> {ok, blockchain_htlc_receipt:htlc_receipt()} | {error, any()}.
get_htlc_receipt(Address, #blockchain{db=DB, htlc_receipts=HTLCReceiptsCF}) when is_binary(Address) ->
    case rocksdb:get(DB, HTLCReceiptsCF, Address, []) of
        {ok, Bin} ->
            {ok, blockchain_htlc_receipt:deserialize(Bin)};
        not_found ->
            {error, not_found};
        Error ->
            Error
    end.

-spec add_htlc_receipt(blockchain_htlc_receipt:address(), blockchain_htlc_receipt:htlc_receipt(), blockchain()) -> ok | {error, any()}.
add_htlc_receipt(Address, HTLCReceipt, #blockchain{db=DB, htlc_receipts=HTLCReceiptsCF}) ->
    try
        BinImp = blockchain_htlc_receipt:serialize(HTLCReceipt),
        ok = rocksdb:put(DB, HTLCReceiptsCF, Address, BinImp, [{sync, true}])
    catch What:Why:Stack ->
            lager:warning("error adding htlc_receipt: ~p:~p, ~p", [What, Why, Stack]),
            {error, Why}
    end.

%% ------------------------------------------------------------------
%% Internal Function Definitions
%% ------------------------------------------------------------------

%%--------------------------------------------------------------------
%% @doc
%% @end
%%--------------------------------------------------------------------
clean(#blockchain{dir=Dir, db=DB}=Blockchain) ->
    DBDir = filename:join(Dir, ?DB_FILE),
    ok = rocksdb:close(DB),
    ok = rocksdb:destroy(DBDir, []),
    ok = blockchain_ledger_v1:clean(?MODULE:ledger(Blockchain));
clean(Dir) when is_list(Dir) ->
    DBDir = filename:join(Dir, ?DB_FILE),
    ok = rocksdb:destroy(DBDir, []).

%%--------------------------------------------------------------------
%% @doc
%% @end
%%--------------------------------------------------------------------
-spec load(file:filename_all(), atom()) ->
                  {blockchain(), {ok, blockchain_block:block()}
                   | {error, any()}}
                      | {error, any()}.
load(Dir, Mode) ->
    case open_db(Dir) of
        {error, _Reason}=Error ->
            Error;
        {ok, DB, [DefaultCF, BlocksCF, HeightsCF, TempBlocksCF, PlausibleBlocksCF,
                  SnapshotCF, ImplicitBurnsCF, InfoCF, HTLCReceiptsCF]} ->
            HonorQuickSync = application:get_env(blockchain, honor_quick_sync, false),
            Ledger =
                case Mode of
                    blessed_snapshot when HonorQuickSync == true ->
                        L = blockchain_ledger_v1:new(Dir, DB, BlocksCF, HeightsCF, InfoCF),
                        case blockchain_ledger_v1:current_height(L) of
                            {ok, _} ->
                                %% no longer check height here, we will check the height elsewhere
                                %% where we have better information
                                L;
                            %% if we can't open the ledger and we can
                            %% load a snapshot, does the error matter?
                            %% just reload
                            {error, _} ->
                                blockchain_ledger_v1:clean(L),
                                blockchain_ledger_v1:new(Dir, DB, BlocksCF, HeightsCF, InfoCF)
                        end;
                    _ ->
                        L = blockchain_ledger_v1:new(Dir, DB, BlocksCF, HeightsCF, InfoCF),
                        blockchain_ledger_v1:compact(L),
                        L
                end,
            Blockchain = #blockchain{
                dir=Dir,
                db=DB,
                default=DefaultCF,
                blocks=BlocksCF,
                heights=HeightsCF,
                info=InfoCF,
                temp_blocks=TempBlocksCF,
                plausible_blocks=PlausibleBlocksCF,
                implicit_burns=ImplicitBurnsCF,
                htlc_receipts=HTLCReceiptsCF,
                snapshots=SnapshotCF,
                ledger=Ledger
            },
            compact(Blockchain),
            %% if this is not set, the below check will always be true
            SnapHeight = application:get_env(blockchain, blessed_snapshot_block_height, 1),
            FollowMode = follow_mode(), % no need for pre-calc when we only follow
            %% pre-calculate the missing snapshots when we're above blessed snap
            case height(Blockchain) of
                {ok, ChainHeight} when ChainHeight > 2 andalso
                                       ChainHeight > SnapHeight andalso
                                       (not FollowMode) ->
                    case ledger_at(ChainHeight - 1, Blockchain) of
                        {ok, Ld} ->
                            blockchain_ledger_v1:delete_context(Ld);
                        _ ->
                            ok
                    end;
                _ ->
                    ok
            end,
            {Blockchain, ?MODULE:genesis_block(Blockchain)}
    end.

-spec load_genesis(file:filename_all()) -> {ok, blockchain_block:block()} | {error, any()}.
load_genesis(Dir) ->
    File = filename:join(Dir, ?GEN_HASH_FILE),
    case file:read_file(File) of
        {error, _Reason}=Error ->
            Error;
        {ok, Binary} ->
            {ok, blockchain_block:deserialize(Binary)}
    end.

%% @doc Creates a signed add_gatewaytransaction with this blockchain's
%% keys as the gateway, and the given owner and payer
%%
%% NOTE: For add_gateway_txn, we need to permit the StakingFee and Fee to be supplied
%% this is to continue to allow miner to create, sign and submit add gateway txns
%% on behalf of mobile clients.  We cannot assume these clients will have the chain present
%% the supplied fee value will be calculated by the client
%% the supplied staking fee will have been derived from the API ( which will have the chain vars )
-spec add_gateway_txn(OwnerB58::string(),
                      PayerB58::string() | undefined,
                      Fee::pos_integer(),
                      StakingFee::non_neg_integer()) -> {ok, binary()}.
add_gateway_txn(OwnerB58, PayerB58, Fee, StakingFee) ->
    Owner = libp2p_crypto:b58_to_bin(OwnerB58),
    Payer = case PayerB58 of
                undefined -> <<>>;
                [] -> <<>>;
                _ -> libp2p_crypto:b58_to_bin(PayerB58)
            end,
    {ok, PubKey, SigFun, _ECDHFun} =  blockchain_swarm:keys(),
    PubKeyBin = libp2p_crypto:pubkey_to_bin(PubKey),
    Txn0 = blockchain_txn_add_gateway_v1:new(Owner, PubKeyBin, Payer),
    Txn = blockchain_txn_add_gateway_v1:staking_fee(blockchain_txn_add_gateway_v1:fee(Txn0, Fee), StakingFee),
    SignedTxn = blockchain_txn_add_gateway_v1:sign_request(Txn, SigFun),
    {ok, blockchain_txn:serialize(SignedTxn)}.

%% @doc Creates a signed add_gatewaytransaction with this blockchain's keys as
%% the gateway, and the given owner and payer
%%
%% NOTE: This is an alternative add_gateway creation that calculates the fee and
%% staking fee from the current live blockchain.
-spec add_gateway_txn(OwnerB58::string(),
                      PayerB58::string() | undefined) -> {ok, binary()}.
add_gateway_txn(OwnerB58, PayerB58) ->
    Owner = libp2p_crypto:b58_to_bin(OwnerB58),
    Payer = case PayerB58 of
                undefined -> <<>>;
                [] -> <<>>;
                _ -> libp2p_crypto:b58_to_bin(PayerB58)
            end,
    Chain = blockchain_worker:blockchain(),
    {ok, PubKey, SigFun, _ECDHFun} =  blockchain_swarm:keys(),
    PubKeyBin = libp2p_crypto:pubkey_to_bin(PubKey),
    Txn0 = blockchain_txn_add_gateway_v1:new(Owner, PubKeyBin, Payer),
    StakingFee = blockchain_txn_add_gateway_v1:calculate_staking_fee(Txn0, Chain),
    Txn1 = blockchain_txn_add_gateway_v1:staking_fee(Txn0, StakingFee),
    Fee = blockchain_txn_add_gateway_v1:calculate_fee(Txn1, Chain),
    Txn = blockchain_txn_add_gateway_v1:fee(Txn1, Fee),
    SignedTxn = blockchain_txn_add_gateway_v1:sign_request(Txn, SigFun),
    {ok, blockchain_txn:serialize(SignedTxn)}.


%% @doc Creates a signed assert_location transaction using the keys of
%% this blockchain as the gateway to be asserted for the given
%% location, owner and payer.
%%
%% NOTE: For assert_loc_txn, we need to permit the StakingFee and Fee to be
%% supplied this is to continue to allow miner to create, sign and submit
%% assert_loc txns on behalf of mobile clients. We cannot assume these clients
%% will have the chain present the supplied fee value will be calculated by the
%% client the supplied staking fee will have been derived from the API ( which
%% will have the chain vars )
-spec assert_loc_txn(H3String::string(),
                     OwnerB58::string(),
                     PayerB58::string() | undefined,
                     Nonce::non_neg_integer(),
                     StakingFee::pos_integer(),
                     Fee::pos_integer()) -> {ok, binary()}.
assert_loc_txn(H3String, OwnerB58, PayerB58, Nonce, StakingFee, Fee) ->
    H3Index = h3:from_string(H3String),
    Owner = libp2p_crypto:b58_to_bin(OwnerB58),
    Payer = case PayerB58 of
                undefined -> <<>>;
                [] -> <<>>;
                _ -> libp2p_crypto:b58_to_bin(PayerB58)
            end,
    {ok, PubKey, SigFun, _ECDHFun} =  blockchain_swarm:keys(),
    PubKeyBin = libp2p_crypto:pubkey_to_bin(PubKey),
    Txn0 = blockchain_txn_assert_location_v1:new(PubKeyBin, Owner, Payer, H3Index, Nonce),
    Txn = blockchain_txn_assert_location_v1:staking_fee(blockchain_txn_assert_location_v1:fee(Txn0, Fee), StakingFee),
    SignedTxn = blockchain_txn_assert_location_v1:sign_request(Txn, SigFun),
    {ok, blockchain_txn:serialize(SignedTxn)}.

%% @doc Creates a signed assert_location transaction using the keys of
%% this blockchain as the gateway to be asserted for the given
%% location, owner and payer.
%%
%% NOTE: This is the counter part of assert_loc_txn/6 whihch calculates
%% staking/fee for an assert location. It assumes a synced chain.
-spec assert_loc_txn(H3String::string(),
                     OwnerB58::string(),
                     PayerB58::string() | undefined,
                     Nonce::non_neg_integer()) -> {ok, binary()}.
assert_loc_txn(H3String, OwnerB58, PayerB58, Nonce) ->
    H3Index = h3:from_string(H3String),
    Owner = libp2p_crypto:b58_to_bin(OwnerB58),
    Payer = case PayerB58 of
                undefined -> <<>>;
                [] -> <<>>;
                _ -> libp2p_crypto:b58_to_bin(PayerB58)
            end,
    {ok, PubKey, SigFun, _ECDHFun} =  blockchain_swarm:keys(),
    PubKeyBin = libp2p_crypto:pubkey_to_bin(PubKey),
    Chain = blockchain_worker:blockchain(),
    Txn0 = blockchain_txn_assert_location_v1:new(PubKeyBin, Owner, Payer, H3Index, Nonce),
    StakingFee = blockchain_txn_assert_location_v1:calculate_staking_fee(Txn0, Chain),
    Txn1 = blockchain_txn_assert_location_v1:staking_fee(Txn0, StakingFee),
    Fee = blockchain_txn_assert_location_v1:calculate_fee(Txn1, Chain),
    Txn = blockchain_txn_assert_location_v1:fee(Txn1, Fee),
    SignedTxn = blockchain_txn_assert_location_v1:sign_request(Txn, SigFun),
    {ok, blockchain_txn:serialize(SignedTxn)}.


%%--------------------------------------------------------------------
%% @doc
%% @end
%%--------------------------------------------------------------------
-spec open_db(file:filename_all()) -> {ok, rocksdb:db_handle(), [rocksdb:cf_handle()]} | {error, any()}.
open_db(Dir) ->
    DBDir = filename:join(Dir, ?DB_FILE),
    ok = filelib:ensure_dir(DBDir),

    case filelib:is_file(filename:join(Dir, "blockchain-open-failed")) andalso follow_mode() of
        true ->
            lager:warning("unopenable blockchain.db detected, removing"),
            ok = file:delete(filename:join(Dir, "blockchain-open-failed")),
            clean(Dir),
            blockchain_ledger_v1:clean(Dir);
        false ->
            ok
    end,


    GlobalOpts = application:get_env(rocksdb, global_opts, []),
    DBOptions = [{create_if_missing, true}, {atomic_flush, true}] ++ GlobalOpts,
    DefaultCFs = ["default", "blocks", "heights", "temp_blocks",
                  "plausible_blocks", "snapshots", "implicit_burns", "info", "htlc_receipts"],
    ExistingCFs =
        case rocksdb:list_column_families(DBDir, DBOptions) of
            {ok, CFs0} ->
                CFs0;
            {error, _} ->
                ["default"]
        end,

    CFOpts = GlobalOpts,

    ok = file:write_file(filename:join(Dir, "blockchain-open-failed"), <<>>),
    case rocksdb:open_with_cf(DBDir, DBOptions,  [adjust_cfopts({CF, CFOpts}) || CF <- ExistingCFs]) of
        {error, _Reason}=Error ->
            ok = file:delete(filename:join(Dir, "blockchain-open-failed")),
            Error;
        {ok, DB, OpenedCFs} ->
            ok = file:delete(filename:join(Dir, "blockchain-open-failed")),
            L1 = lists:zip(ExistingCFs, OpenedCFs),
            L2 = lists:map(
                fun(CF) ->
                    {ok, CF1} = rocksdb:create_column_family(DB, CF, CFOpts),
                    {CF, CF1}
                end,
                DefaultCFs -- ExistingCFs
            ),
            L3 = L1 ++ L2,
            {ok, DB, [proplists:get_value(X, L3) || X <- DefaultCFs]}
    end.


adjust_cfopts({CF, CFOpts}) when CF == "blocks"; CF == "temp_blocks"; CF == "plausible_blocks" ->
    %% use 8mb file sizes to avoid too many compactions when storing blocks
    {CF, lists:keystore(target_file_size_base, 1, CFOpts, {target_file_size_base, 8388608})};
adjust_cfopts({CF, CFOpts}) ->
    {CF, CFOpts}.

%%--------------------------------------------------------------------
%% @doc
%% @end
%%--------------------------------------------------------------------
-spec save_block(blockchain_block:block(), blockchain()) -> ok.
save_block(Block, Chain = #blockchain{db=DB}) ->
    {ok, Batch} = rocksdb:batch(),
    save_block(Block, Batch,  Chain),
    ok = rocksdb:write_batch(DB, Batch, [{sync, true}]).

-spec save_block(blockchain_block:block(), rocksdb:batch_handle(), blockchain()) -> ok.
save_block(Block, Batch, #blockchain{default=DefaultCF, blocks=BlocksCF, heights=HeightsCF,
                                     info=InfoCF}) ->
    Height = blockchain_block:height(Block),
    Hash = blockchain_block:hash_block(Block),
    ok = rocksdb:batch_put(Batch, BlocksCF, Hash, blockchain_block:serialize(Block)),
    ok = rocksdb:batch_put(Batch, DefaultCF, ?HEAD, Hash),
    ok = rocksdb:batch_put(Batch, DefaultCF, ?LAST_BLOCK_ADD_TIME, <<(erlang:system_time(second)):64/integer-unsigned-little>>),
    %% lexiographic ordering works better with big endian
    ok = rocksdb:batch_put(Batch, HeightsCF, Hash, <<Height:64/integer-unsigned-big>>),
    ok = rocksdb:batch_put(Batch, HeightsCF, <<Height:64/integer-unsigned-big>>, Hash),
    Info = mk_block_info(Hash, Block),
    ok = rocksdb:batch_put(Batch, InfoCF, <<Height:64/integer-unsigned-big>>, term_to_binary(Info)).

save_temp_block(Block, #blockchain{db=DB, temp_blocks=TempBlocks, default=DefaultCF}=Chain) ->
    Hash = blockchain_block:hash_block(Block),
    case rocksdb:get(DB, TempBlocks, Hash, []) of
        {ok, _} ->
            %% already got it, thanks
            ok;
        _ ->
            case get_block(Hash, Chain) of
                {ok, _} ->
                    %% have it on the main chain
                    ok;
                _ ->
                    {ok, Batch} = rocksdb:batch(),
                    PrevHash = blockchain_block:prev_hash(Block),
                    ok = rocksdb:batch_put(Batch, TempBlocks, Hash, blockchain_block:serialize(Block)),
                    %% So, we have to be careful here because we might have multiple seemingly valid chains
                    %% only one of which will lead to the assumed valid block. We need to keep track of all
                    %% the potentials heads and use each of them randomly as our 'sync hash' until we can
                    %% get a valid chain to the 'assumed valid` block. Ugh.
                    TempHeads = case rocksdb:get(DB, DefaultCF, ?TEMP_HEADS, []) of
                                    {ok, BinHeadsList} ->
                                        binary_to_term(BinHeadsList);
                                    _ ->
                                        []
                                end,
                    Height = blockchain_block:height(Block),
                    lager:info("temp block height is at least ~p", [Height]),
                    ok = rocksdb:batch_put(Batch, DefaultCF, ?TEMP_HEADS, term_to_binary([Hash|TempHeads] -- [PrevHash])),
                    ok = rocksdb:batch_put(Batch, DefaultCF, ?LAST_BLOCK_ADD_TIME, <<(erlang:system_time(second)):64/integer-unsigned-little>>),
                    ok = rocksdb:write_batch(DB, Batch, [{sync, true}])
            end
    end.

get_temp_block(Hash, #blockchain{db=DB, temp_blocks=TempBlocksCF}) ->
    case rocksdb:get(DB, TempBlocksCF, Hash, []) of
        {ok, BinBlock} ->
            Block = blockchain_block:deserialize(BinBlock),
            {ok, Block};
        Other ->
            Other
    end.

init_quick_sync(undefined, Blockchain, _Data) ->
    maybe_continue_resync(process_upgrades(Blockchain));
init_quick_sync(assumed_valid, Blockchain, Data) ->
    init_assumed_valid(process_upgrades(Blockchain), Data);
init_quick_sync(blessed_snapshot, Blockchain, Data) ->
    %% don't process upgrades here, check if we need to pull a snap first
    init_blessed_snapshot(Blockchain, Data).

init_assumed_valid(Blockchain, HashAndHeight={Hash, Height}) when is_binary(Hash), is_integer(Height) ->
    case ?MODULE:get_block(Hash, Blockchain) of
        {ok, _} ->
            %% already got it, chief
            maybe_continue_resync(delete_temp_blocks(Blockchain));
        _ ->
            {ok, CurrentHeight} = height(Blockchain),
            case CurrentHeight > Height of
                %% we loaded a snapshot, clean up just in case
                true ->
                    maybe_continue_resync(delete_temp_blocks(Blockchain));
                false ->
                    %% set this up here, it will get cleared if we're able to add all the assume valid blocks
                    ok = persistent_term:put(?ASSUMED_VALID, HashAndHeight),
                    #blockchain{db=DB, temp_blocks=TempBlocksCF} = Blockchain,
                    %% the chain and the ledger need to be in sync for this to have any chance of working
                    {ok, LedgerHeight} = blockchain_ledger_v1:current_height(blockchain:ledger(Blockchain)),
                    IsInSync = CurrentHeight == LedgerHeight,
                    case rocksdb:get(DB, TempBlocksCF, Hash, []) of
                        {ok, BinBlock} when IsInSync == true ->
                            %% we already have it, try to process it
                            Block = blockchain_block:deserialize(BinBlock),
                            case blockchain_block:height(Block) == Height of
                                true ->
                                    absorb_temp_blocks(Block, Blockchain, true),
                                    Blockchain;
                                false ->
                                    %% block must be bad somehow
                                    rocksdb:delete(DB, TempBlocksCF, Hash, []),
                                    maybe_continue_resync(Blockchain)
                            end;
                        _ ->
                            %% need to wait for it
                            ok = persistent_term:put(?ASSUMED_VALID, HashAndHeight),
                            maybe_continue_resync(Blockchain)
                    end
            end
    end;
init_assumed_valid(Blockchain, _) ->
    maybe_continue_resync(Blockchain).

init_blessed_snapshot(Blockchain, _HashAndHeight={Hash, Height0}) when is_binary(Hash), is_integer(Height0) ->
    %% the height of the snapshot is the height it hit the chain,
    %% rather than the height it leaves the ledger when it's fully
    %% loaded.  before this fix, if we crashed after loading, even if
    %% we succeeded loading, we'd redo that work.
    Height = Height0 - 1,
    case blockchain_ledger_v1:current_height(blockchain:ledger(Blockchain)) of
        %% already loaded the snapshot
        {ok, CurrHeight} when CurrHeight >= Height ->
            lager:debug("ch ~p h ~p: std sync", [CurrHeight, Height]),
            blockchain_worker:maybe_sync(),
            process_upgrades(Blockchain);
        %% chain lower than the snapshot
        {ok, CurrHeight} ->
            lager:debug("ch ~p h ~p: snap sync", [CurrHeight, Height]),
            case get_snapshot(Hash, Blockchain) of
               {ok, BinSnap} ->
                  case blockchain_ledger_snapshot_v1:deserialize(BinSnap) of
                      {ok, Snap} ->
                          lager:info("Got snapshot for height ~p - attempting install", [Height0]),
                          %% do the install in-line here vs making a blocking call to
                          %% blockchain_worker
                          OldLedger = blockchain:ledger(Blockchain),
                          HasAux = blockchain_ledger_v1:has_aux(OldLedger),
                          {ok, LaggingHeight} = blockchain_ledger_v1:current_height(blockchain_ledger_v1:mode(delayed, OldLedger)),
                          {ok, LeadingHeight} = blockchain_ledger_v1:current_height(OldLedger),
                          SnapHeight = blockchain_ledger_snapshot_v1:height(Snap),
                          lager:info("Snapshot height ~p, lagging ledger height ~p, leading ledger height ~p", [SnapHeight, LaggingHeight, LeadingHeight]),
                          case LaggingHeight == SnapHeight andalso LeadingHeight >= LaggingHeight of
                              true when HasAux == false ->
                                  lager:info("resuming interrupted snapshot block load"),
                                  %% ledger height is correct, but blockchain height is not
                                  %% so lets just try to resume loading blocks as that was likely
                                  %% interrupted
                                  %%
                                  %% snapshots are loaded atomically into the ledger, so if we have
                                  %% the right height we can be quite confident it was an interrupted
                                  %% block load and bypass re-creating the ledger
                                  blockchain_ledger_snapshot_v1:load_blocks(OldLedger, Blockchain, Snap),
                                  Blockchain;
                              _ ->
                                  blockchain_ledger_v1:clean(OldLedger),
                                  %% TODO proper error checking and recovery/retry
                                  NewLedger = blockchain_ledger_snapshot_v1:import(Blockchain, Hash, Snap),
                                  blockchain:ledger(NewLedger, Blockchain)
                          end;
                        Other ->
                          lager:warning("failed to deserialize stored snapshot: ~p", [Other]),
                          blockchain_worker:snapshot_sync(Hash, Height)
                  end;
                {error, not_found} ->
                  blockchain_worker:snapshot_sync(Hash, Height);
               Other ->
                  lager:error("Got ~p trying to get snapshot at height: ~p hash ~p - attempt to sync",
                              [Other, Height0, Hash]),
                  blockchain_worker:snapshot_sync(Hash, Height)
            end,
            Blockchain;
        %% no chain at all, we need the genesis block first
        _ ->
            Blockchain
    end;
init_blessed_snapshot(Blockchain, _) ->
    process_upgrades(Blockchain).

delete_temp_blocks(Blockchain=#blockchain{db=DB, temp_blocks=TempBlocksCF, default=DefaultCF}) ->
    persistent_term:erase(?ASSUMED_VALID),
    ok = rocksdb:delete(DB, DefaultCF, ?TEMP_HEADS, [{sync, true}]),
    ok = rocksdb:drop_column_family(TempBlocksCF),
    ok = rocksdb:destroy_column_family(TempBlocksCF),
    CFOpts = application:get_env(rocksdb, global_opts, []),
    {ok, CF1} = rocksdb:create_column_family(DB, "temp_blocks", CFOpts),
    NewChain = Blockchain#blockchain{temp_blocks=CF1},
    %% do this in a spawn because we might be *in* the blockchain_worker process
    %% or the blockchain_worker might not be running (eg. tests) and
    %% this is a gen_server call which can throw an exception
    spawn(fun() -> blockchain_worker:blockchain(NewChain) end),
    NewChain.

maybe_continue_resync(Blockchain) ->
    maybe_continue_resync(Blockchain, false).

maybe_continue_resync(Blockchain, Blocking) ->
    case {blockchain:height(Blockchain), blockchain_ledger_v1:current_height(blockchain:ledger(Blockchain))} of
        {X, X} ->
            %% they're the same, everything is great
            Blockchain;
        {{ok, ChainHeight}, {ok, LedgerHeight}} when ChainHeight > LedgerHeight ->
            lager:warning("blockchain height ~p is ahead of ledger height ~p~n", [ChainHeight, LedgerHeight]),
            %% likely an interrupted resync
            case Blocking of
                true ->
                    %% block the caller
                    resync_fun(ChainHeight, LedgerHeight, Blockchain);
                false ->
                    blockchain_worker:set_resyncing(ChainHeight, LedgerHeight, Blockchain)
            end,
            Blockchain;
        {{ok, ChainHeight}, {ok, LedgerHeight}} when ChainHeight < LedgerHeight ->
            %% we're likely in a real pickle here unless we're just a handful of blocks behind
            %% and we can use the delayed ledger to save ourselves
            lager:warning("ledger height ~p is ahead of blockchain height ~p", [LedgerHeight, ChainHeight]),
            Blockchain;
        _ ->
            %% probably no chain or ledger
            Blockchain
    end.


resync_fun(ChainHeight, LedgerHeight, Blockchain) ->
    blockchain_lock:acquire(),
    case get_block(LedgerHeight, Blockchain) of
        {error, _} when LedgerHeight == 0 ->
            %% reload the genesis block
            {ok, GenesisBlock} = blockchain:genesis_block(Blockchain),
            ok = blockchain_txn:unvalidated_absorb_and_commit(GenesisBlock, Blockchain, fun(_, _) -> ok end, false),
            {ok, GenesisHash} = blockchain:genesis_hash(Blockchain),
            ok = blockchain_worker:notify({integrate_genesis_block, GenesisHash}),
            case blockchain_ledger_v1:new_snapshot(blockchain:ledger(Blockchain)) of
                {error, Reason}=Error ->
                    lager:error("Error creating snapshot, Reason: ~p", [Reason]),
                    Error;
                {ok, NewLedger} ->
                    ok = blockchain_worker:notify({add_block, GenesisHash, true, NewLedger})
            end,
            resync_fun(ChainHeight, LedgerHeight + 1, Blockchain);
        {error, _} ->
            %% chain is missing the block the ledger is stuck at
            %% it is unclear what we should do here.
            lager:warning("cannot resume ledger resync, missing block ~p", [LedgerHeight]),
            blockchain_lock:release();
        {ok, LedgerLastBlock} ->
            {ok, StartBlock} = blockchain:head_block(Blockchain),
            EndHash = blockchain_block:hash_block(LedgerLastBlock),
            HashChain = build_hash_chain(EndHash, StartBlock, Blockchain, Blockchain#blockchain.blocks),
            LastKnownBlock = case get_block(hd(HashChain), Blockchain) of
                                 {ok, LKB} ->
                                     LKB;
                                 {error, not_found} ->
                                     {ok, LKB} = get_block(hd(tl(HashChain)), Blockchain),
                                     LKB
                             end,
            %% check we have a contiguous chain back to the current ledger head from the blockchain head
            case length(HashChain) == (ChainHeight - LedgerHeight) andalso
                 EndHash == blockchain_block:prev_hash(LastKnownBlock)  of
                false ->
                    %% we are missing one of the blocks between the ledger height and the chain height
                    %% we can probably find the highest contiguous chain and resync to there and repair the chain by rewinding
                    %% the head and deleting the orphaned blocks
                    lager:warning("cannot resume ledger resync, missing block ~p", [blockchain_block:height(LastKnownBlock)]),
                    blockchain_lock:release();
                true ->
                    %% ok, we can keep replying blocks
                    try
                        lists:foreach(fun(Hash) ->
                                              {ok, Block} = get_block(Hash, Blockchain),
                                              BeforeCommit = fun(FChain, FHash) ->
                                                                     ok = run_gc_hooks(FChain, FHash)
                                                             end,
                                              lager:info("absorbing block ~p", [blockchain_block:height(Block)]),
                                              case application:get_env(blockchain, force_resync_validation, false) of
                                                  true ->
                                                      ok = blockchain_txn:absorb_and_commit(Block, Blockchain, BeforeCommit, blockchain_block:is_rescue_block(Block));
                                                  false ->
                                                      ok = blockchain_txn:unvalidated_absorb_and_commit(Block, Blockchain, BeforeCommit, blockchain_block:is_rescue_block(Block))
                                              end,
                                              run_absorb_block_hooks(true, Hash, Blockchain)
                                      end, HashChain)
                    after
                        blockchain_lock:release()
                    end
            end
    end.

%% check if this block looks plausible
%% if we can validate f+1 of the signatures against our consensus group
%% that means it's probably not wildly impossible
is_block_plausible(Block, Chain) ->
    Ledger = ledger(Chain),
    BlockHeight = blockchain_block:height(Block),
    {ok, ChainHeight} = blockchain:height(Chain),
    %% check the block is higher than our chain height but not unreasonably so
    case BlockHeight > ChainHeight andalso BlockHeight < ChainHeight + 90 of
        true ->
            case blockchain_ledger_v1:consensus_members(Ledger) of
                {error, _Reason} ->
                    false;
                {ok, ConsensusAddrs} ->
                    N = length(ConsensusAddrs),
                    F = (N - 1) div 3,

                    Signees = blockchain_block:verified_signees(Block),

                    SigThreshold =
                    case blockchain:config(?election_version, blockchain:ledger(Chain)) of
                        {ok, 5} -> (2 * F) + 1;         %% much higher v5 onwards
                        _ -> F + 1                      %% maintain old behavior
                    end,

                    Received = sets:size(sets:intersection(sets:from_list(ConsensusAddrs),
                                                           sets:from_list(Signees))),

                    Received >= SigThreshold orelse blockchain_block:is_rescue_block(Block)

            end;
        false ->
            false
    end.

-spec save_plausible_blocks([{binary(), blockchain_block:block()}], blockchain()) -> blockchain_block:block() | error.
save_plausible_blocks(Blocks, #blockchain{db=DB}=Chain) ->
    %% XXX ASSUMPTION this is only called from the sync pid and thus we won't check
    %% for a blockchain lock
    {ok, Batch} = rocksdb:batch(),
    Result = lists:foldl(fun({BinBlock, Block}, Acc) ->
                                 Hash = blockchain_block:hash_block(Block),
                                 Height = blockchain_block:height(Block),
                                 case get_block_height(Hash, Chain) of
                                     {ok, _} ->
                                         %% block is already in the main chain
                                         error;
                                     _ ->
                                         %% ok block is not in the main chain, check if it looks plausible
                                         case is_block_plausible(Block, Chain) of
                                             true ->
                                                 %% check if we already have stored it
                                                 case get_plausible_block(Hash, Chain) of
                                                     {ok, _} ->
                                                         %% no need to save it
                                                         ok;
                                                     _ ->
                                                         save_plausible_block(Batch, BinBlock, Height, Hash, Chain)
                                                 end,

                                                 case Acc of
                                                     error ->
                                                         %% no highest block yet, so this one wins by default
                                                         Block;
                                                     OtherBlock ->
                                                         case blockchain_block:height(Block) > blockchain_block:height(OtherBlock) of
                                                             true ->
                                                                 %% this is newer
                                                                 Block;
                                                             false ->
                                                                 %% other block is newer
                                                                 Acc
                                                         end
                                                 end;
                                             _ ->
                                                 %% block was not plausible
                                                 Acc
                                         end
                                 end
                         end, error, Blocks),
    rocksdb:write_batch(DB, Batch, [{sync, true}]),
    Result.

save_plausible_block(Block, Hash, #blockchain{db=DB}=Chain) ->
    true = blockchain_lock:check(), %% we need the lock for this
    {ok, Batch} = rocksdb:batch(),
    Height = blockchain_block:height(Block),
    save_plausible_block(Batch, blockchain_block:serialize(Block), Height, Hash, Chain),
    rocksdb:write_batch(DB, Batch, [{sync, true}]).


-spec save_plausible_block(rocksdb:batch_handle(), binary(), non_neg_integer(), blockchain_block:hash(), blockchain()) -> ok.
save_plausible_block(Batch, BinBlock, Height, Hash, #blockchain{db=DB, plausible_blocks=PlausibleBlocks}) ->
    case rocksdb:get(DB, PlausibleBlocks, Hash, []) of
        {ok, _} ->
            %% already got it, thanks
            exists;
        _ ->
            PlausiblesAtThisHeight = case rocksdb:get(DB, PlausibleBlocks, <<Height:64/integer-unsigned-big>>, []) of
                {ok, BinList} ->
                    binary_to_term(BinList);
                _ ->
                    []
            end,
            rocksdb:batch_put(Batch, PlausibleBlocks, Hash, BinBlock),
            rocksdb:batch_put(Batch, PlausibleBlocks, <<Height:64/integer-unsigned-big>>, term_to_binary([Hash|PlausiblesAtThisHeight]))
    end.

-spec remove_plausible_block(blockchain(), Batch :: rockdb:batch_handle(), Hash :: binary(), Height :: non_neg_integer()) -> ok.
remove_plausible_block(#blockchain{db=DB, plausible_blocks=CF}, Batch, Hash, Height) ->
    true = blockchain_lock:check(), %% we need the lock for this
    case rocksdb:get(DB, CF, <<Height:64/integer-unsigned-big>>, []) of
        {ok, BinList} ->
            case binary_to_term(BinList) -- [Hash] of
                [] ->
                    %% no more plausibles at this height
                    rocksdb:batch_delete(Batch, CF, <<Height:64/integer-unsigned-big>>);
                OtherHashes ->
                    rocksdb:batch_put(Batch, CF, <<Height:64/integer-unsigned-big>>, term_to_binary(OtherHashes))
            end;
        _ ->
            ok
    end,
    rocksdb:batch_delete(Batch, CF, Hash).

-spec have_plausible_block(Hash :: blockchain_block:hash(), Chain :: blockchain()) -> boolean().
have_plausible_block(Hash, #blockchain{db=DB, plausible_blocks=CF}) ->
    case rocksdb:get(DB, CF, Hash, []) of
        {ok, _} -> true;
        _ -> false
    end.

-spec get_plausible_block(Hash :: blockchain_block:hash(), Chain :: blockchain()) -> {ok, blockchain_block:block()} | {error, term()}.
get_plausible_block(Hash, #blockchain{db=DB, plausible_blocks=CF}) ->
    case rocksdb:get(DB, CF, Hash, []) of
        {ok, BinBlock} ->
            Block = blockchain_block:deserialize(BinBlock),
            {ok, Block};
        Error -> Error
    end.

-spec get_raw_plausibles(Height :: non_neg_integer(), blockchain()) -> [binary()].
get_raw_plausibles(Height, #blockchain{db=DB, plausible_blocks=CF}) ->
    case rocksdb:get(DB, CF, <<Height:64/integer-unsigned-big>>, []) of
        {ok, BinList} ->
            Hashes = binary_to_term(BinList),
            lists:foldl(fun(Hash, Acc) ->
                                case rocksdb:get(DB, CF, Hash, []) of
                                    {ok, BinBlock} ->
                                        [BinBlock|Acc];
                                    _ ->
                                        Acc
                                end
                        end, [], Hashes);
        _ ->
            []
    end.

-spec check_plausible_blocks(blockchain()) -> ok.
check_plausible_blocks(Chain) ->
    check_plausible_blocks(Chain, <<>>).

-spec check_plausible_blocks(blockchain(), binary()) -> ok.
check_plausible_blocks(#blockchain{db=DB}=Chain, GossipedHash) ->
    blockchain_lock:acquire(), %% need the lock and we can get called without holding it
    Blocks = get_plausible_blocks(Chain),
    SortedBlocks = lists:sort(fun(A, B) -> blockchain_block:height(A) =< blockchain_block:height(B) end, Blocks),
    {ok, Batch} = rocksdb:batch(),
    lists:foreach(fun(Block) ->
                          Hash = blockchain_block:hash_block(Block),
                          try can_add_block(Block, Chain) of
                              {true, _IsRescue} ->
                                  %% TODO try to retain the binary block through here and pass it into add_block to
                                  %% save on another serialize() call
                                  add_block_(Block, Chain, GossipedHash /= Hash),
                                  remove_plausible_block(Chain, Batch, Hash, blockchain_block:height(Block));
                              exists ->
                                  case is_block_plausible(Block, Chain) of
                                      true ->
                                          %% still plausible, leave it alone
                                          ok;
                                      false ->
                                          remove_plausible_block(Chain, Batch, Hash, blockchain_block:height(Block))
                                  end;
                              _Error ->
                                  remove_plausible_block(Chain, Batch, Hash, blockchain_block:height(Block))
                          catch
                              _:_ ->
                                  remove_plausible_block(Chain, Batch, Hash, blockchain_block:height(Block))
                          end
                  end, SortedBlocks),
    rocksdb:write_batch(DB, Batch, [{sync, true}]),
    blockchain_lock:release().

-spec get_plausible_blocks(blockchain()) -> [blockchain_block:block()].
get_plausible_blocks(#blockchain{db=DB, plausible_blocks=CF}) ->
    {ok, Itr} = rocksdb:iterator(DB, CF, []),
    Res = get_plausible_blocks(Itr, rocksdb:iterator_move(Itr, first), []),
    catch rocksdb:iterator_close(Itr),
    Res.

get_plausible_blocks(_Itr, {error, _}, Acc) ->
    Acc;
get_plausible_blocks(Itr, {ok, <<_Height:64/integer-unsigned-big>>, _BinBlock}, Acc) ->
    get_plausible_blocks(Itr, rocksdb:iterator_move(Itr, next), Acc);
get_plausible_blocks(Itr, {ok, _Key, BinBlock}, Acc) ->
    NewAcc = try blockchain_block:deserialize(BinBlock) of
                 Block ->
                     [Block|Acc]
             catch
                 What:Why ->
                     lager:warning("error when deserializing plausible block at key ~p: ~p ~p", [_Key, What, Why]),
                     Acc
             end,
    get_plausible_blocks(Itr, rocksdb:iterator_move(Itr, next), NewAcc).

run_gc_hooks(Blockchain, _Hash) ->
    Ledger = blockchain:ledger(Blockchain),
    try
        ok = blockchain_ledger_v1:maybe_gc_pocs(Blockchain, Ledger),

        ok = blockchain_ledger_v1:maybe_gc_scs(Blockchain, Ledger),

        ok = blockchain_ledger_v1:maybe_recalc_price(Blockchain, Ledger) %,

        %% ok = blockchain_ledger_v1:refresh_gateway_witnesses(Hash, Ledger)
    catch What:Why:Stack ->
            lager:warning("hooks failed ~p ~p ~s", [What, Why, lager:pr_stacktrace(Stack, {What, Why})]),
            {error, gc_hooks_failed}
    end.

run_absorb_block_hooks(Syncing, Hash, Blockchain) ->
    Ledger = blockchain:ledger(Blockchain),
    case blockchain_ledger_v1:new_snapshot(Ledger) of
        {error, Reason}=Error ->
            lager:error("Error creating snapshot, Reason: ~p", [Reason]),
            Error;
        {ok, NewLedger} ->
            case application:get_env(blockchain, test_mode, false) of
                false ->
                    ok = blockchain_worker:notify({add_block, Hash, Syncing, NewLedger});
                true -> ok
            end
    end.

%%--------------------------------------------------------------------
%% @doc This function is exposed so that blockchain-node and simulator
%% can access the height from the snapshot when they load it via
%% `blockchain_follower` behavior.
%% @end
%%--------------------------------------------------------------------
-spec snapshot_height(Height :: non_neg_integer()) -> non_neg_integer().
snapshot_height(Height) ->
    case application:get_env(blockchain, honor_quick_sync, false) == true andalso
         application:get_env(blockchain, quick_sync_mode, assumed_valid) == blessed_snapshot of
        true ->
            Chain = blockchain_worker:blockchain(),
            {ok, ChainHeight} = blockchain:height(Chain),
            EndHeight = case Height > ChainHeight of
                            true ->
                                %% we've rolled back
                                0;
                            false ->
                                Height - 1
                        end,
            %% find the oldest block we have that's newer than the last known height
            case find_first_height_after(EndHeight, Chain) of
                {ok, FirstHeight, _Hash} ->
                    FirstHeight;
                {error, _} ->
                    %% not sure this is the right bail strat
                    ChainHeight
            end;
        false ->
            Height
    end.

follow_mode() ->
    application:get_env(blockchain, follow_mode, false).

-spec db_handle(Chain :: blockchain()) -> rocksdb:db_handle().
db_handle(Chain) -> Chain#blockchain.db.

-spec blocks_cf(Chain :: blockchain()) -> rocksdb:cf_handle().
blocks_cf(Chain) -> Chain#blockchain.blocks.

-spec heights_cf(Chain :: blockchain()) -> rocksdb:cf_handle().
heights_cf(Chain) -> Chain#blockchain.heights.

-spec info_cf(Chain :: blockchain()) -> rocksdb:cf_handle().
info_cf(Chain) -> Chain#blockchain.info.


%% ------------------------------------------------------------------
%% EUNIT Tests
%% ------------------------------------------------------------------
-ifdef(TEST).

new_test() ->
    BaseDir = test_utils:tmp_dir("new_test"),
    Block = blockchain_block:new_genesis_block([]),
    Hash = blockchain_block:hash_block(Block),
    {ok, Chain} = new(BaseDir, Block, undefined, undefined),
    ?assertEqual({ok, Hash}, genesis_hash(Chain)),
    ?assertEqual({ok, Block}, genesis_block(Chain)),
    ?assertEqual({ok, Hash}, head_hash(Chain)),
    ?assertEqual({ok, Block}, head_block(Chain)),
    ?assertEqual({ok, Block}, get_block(Hash, Chain)),
    ?assertEqual({ok, Block}, get_block(1, Chain)),
    test_utils:cleanup_tmp_dir(BaseDir).

% ledger_test() ->
%     Block = blockchain_block:new_genesis_block([]),
%     Chain = new(Block, test_utils:tmp_dir("ledger_test")),
%     ?assertEqual(blockchain_ledger_v1:increment_height(blockchain_ledger_v1:new()), ledger(Chain)).

blocks_test_() ->
    {timeout, 30000,
     fun() ->
             meck:new(blockchain_ledger_v1, [passthrough]),
             meck:expect(blockchain_ledger_v1, consensus_members, fun(_) ->
                                                                          {ok, []}
                                                                  end),
             meck:new(blockchain_block, [passthrough]),
             meck:expect(blockchain_block, verify_signatures, fun(_, _, _, _) ->
                                                                      {true, undefined}
                                                              end),
             meck:expect(blockchain_block, verify_signatures, fun(_, _, _, _, _) ->
                                                                      {true, undefined, false}
                                                              end),
             meck:new(blockchain_worker, [passthrough]),
             meck:expect(blockchain_worker, notify, fun(_) ->
                                                            ok
                                                    end),
             meck:new(blockchain_election, [passthrough]),
             meck:expect(blockchain_election, has_new_group, fun(_) ->
                                                                     false
                                                             end),
             meck:new(blockchain_swarm, [passthrough]),
             meck:expect(blockchain_swarm, pubkey_bin, fun() ->
                                                               crypto:strong_rand_bytes(33)
                                                       end),

             meck:new(blockchain_gossip_handler),
             meck:expect(blockchain_gossip_handler, regossip_block, fun(_Block, _Height, _Hash, _SwarmTID) -> ok end),

             {ok, Pid} = blockchain_lock:start_link(),

             #{secret := Priv, public := Pub} = libp2p_crypto:generate_keys(ecc_compact),
             BinPub = libp2p_crypto:pubkey_to_bin(Pub),

             Vars = #{chain_vars_version => 2},
             Txn = blockchain_txn_vars_v1:new(Vars, 1, #{master_key => BinPub}),
             Proof = blockchain_txn_vars_v1:create_proof(Priv, Txn),
             VarTxns = [blockchain_txn_vars_v1:key_proof(Txn, Proof)],

             GenBlock = blockchain_block:new_genesis_block(VarTxns),
             GenHash = blockchain_block:hash_block(GenBlock),
             TmpDir = test_utils:tmp_dir("blocks_test"),
             {ok, Chain} = new(TmpDir, GenBlock, undefined, undefined),
             Block = blockchain_block_v1:new(#{prev_hash => GenHash,
                                               height => 2,
                                               transactions => [],
                                               signatures => [],
                                               time => 1,
                                               hbbft_round => 1,
                                               election_epoch => 1,
                                               epoch_start => 0,
                                               seen_votes => [],
                                               bba_completion => <<>>
                                              }),
             Hash = blockchain_block:hash_block(Block),
             ok = add_block(Block, Chain),
             Map = #{
               GenHash => GenBlock,
               Hash => Block
              },
             ?assertMatch(Map, blocks(Chain)),

             ok = gen_server:stop(Pid),

             ?assert(meck:validate(blockchain_ledger_v1)),
             meck:unload(blockchain_ledger_v1),
             ?assert(meck:validate(blockchain_block)),
             meck:unload(blockchain_block),
             ?assert(meck:validate(blockchain_worker)),
             meck:unload(blockchain_worker),
             ?assert(meck:validate(blockchain_election)),
             meck:unload(blockchain_election),
             ?assert(meck:validate(blockchain_swarm)),
             meck:unload(blockchain_swarm),
             meck:unload(blockchain_gossip_handler),
             test_utils:cleanup_tmp_dir(TmpDir)
     end}.

get_block_test_() ->
    {timeout, 30000,
     fun() ->
             meck:new(blockchain_ledger_v1, [passthrough]),
             meck:expect(blockchain_ledger_v1, consensus_members, fun(_) ->
                                                                          {ok, []}
                                                                  end),
             meck:new(blockchain_block, [passthrough]),
             meck:expect(blockchain_block, verify_signatures, fun(_, _, _, _) ->
                                                                      {true, undefined}
                                                              end),
             meck:expect(blockchain_block, verify_signatures, fun(_, _, _, _, _) ->
                                                                      {true, undefined, false}
                                                              end),
             meck:new(blockchain_worker, [passthrough]),
             meck:expect(blockchain_worker, notify, fun(_) ->
                                                            ok
                                                    end),
             meck:new(blockchain_election, [passthrough]),
             meck:expect(blockchain_election, has_new_group, fun(_) ->
                                                                     false
                                                             end),
             meck:new(blockchain_swarm, [passthrough]),
             meck:expect(blockchain_swarm, pubkey_bin, fun() ->
                                                               crypto:strong_rand_bytes(33)
                                                       end),
             meck:new(blockchain_gossip_handler),
             meck:expect(blockchain_gossip_handler, regossip_block, fun(_Block, _Height, _Hash, _SwarmTID) -> ok end),

             {ok, Pid} = blockchain_lock:start_link(),

             #{secret := Priv, public := Pub} = libp2p_crypto:generate_keys(ecc_compact),
             BinPub = libp2p_crypto:pubkey_to_bin(Pub),

             Vars = #{chain_vars_version => 2},
             Txn = blockchain_txn_vars_v1:new(Vars, 1, #{master_key => BinPub}),
             Proof = blockchain_txn_vars_v1:create_proof(Priv, Txn),
             VarTxns = [blockchain_txn_vars_v1:key_proof(Txn, Proof)],

             GenBlock = blockchain_block:new_genesis_block(VarTxns),
             GenHash = blockchain_block:hash_block(GenBlock),
             TmpDir = test_utils:tmp_dir("get_block_test"),
             {ok, Chain} = new(TmpDir, GenBlock, undefined, undefined),
             Block = blockchain_block_v1:new(#{prev_hash => GenHash,
                                               height => 2,
                                               transactions => [],
                                               signatures => [],
                                               time => 1,
                                               hbbft_round => 1,
                                               election_epoch => 1,
                                               epoch_start => 0,
                                               seen_votes => [],
                                               bba_completion => <<>>
                                              }),
             Hash = blockchain_block:hash_block(Block),
             ok = add_block(Block, Chain),
             ?assertMatch({ok, Block}, get_block(Hash, Chain)),

             ok = gen_server:stop(Pid),

             ?assert(meck:validate(blockchain_ledger_v1)),
             meck:unload(blockchain_ledger_v1),
             ?assert(meck:validate(blockchain_block)),
             meck:unload(blockchain_block),
             ?assert(meck:validate(blockchain_worker)),
             meck:unload(blockchain_worker),
             ?assert(meck:validate(blockchain_election)),
             meck:unload(blockchain_election),
             ?assert(meck:validate(blockchain_swarm)),
             meck:unload(blockchain_swarm),
             meck:unload(blockchain_gossip_handler),
             test_utils:cleanup_tmp_dir(TmpDir)
     end
    }.

block_info_upgrade_test() ->
    %% boilerplate to get a chain
    #{secret := Priv, public := Pub} = libp2p_crypto:generate_keys(ecc_compact),
    BinPub = libp2p_crypto:pubkey_to_bin(Pub),
    Vars = #{chain_vars_version => 2},
    Txn = blockchain_txn_vars_v1:new(Vars, 1, #{master_key => BinPub}),
    Proof = blockchain_txn_vars_v1:create_proof(Priv, Txn),
    VarTxns = [blockchain_txn_vars_v1:key_proof(Txn, Proof)],
    GenBlock = blockchain_block:new_genesis_block(VarTxns),
    TmpDir = test_utils:tmp_dir("block_info_upgrade_test"),
    {ok, Chain} = new(TmpDir, GenBlock, undefined, undefined),

    Block = blockchain_block_v1:new(#{prev_hash => <<"prev_hash">>,
                                      height => 1,
                                      transactions => [],
                                      signatures => [],
                                      time => 1,
                                      hbbft_round => 1,
                                      election_epoch => 1,
                                      epoch_start => 0,
                                      seen_votes => [],
                                      bba_completion => <<>>
                                      }),
    V1BlockInfo = #block_info{  height = 1,
                                time = 1,
                                hash = <<"blockhash">>,
                                pocs = #{}},
    ExpV2BlockInfo = #block_info_v2{height = 1,
                                    time = 1,
                                    hash = <<"blockhash">>,
                                    pocs = #{},
                                    hbbft_round = 1,
                                    election_info = {1, 0},
                                    penalties = {<<>>, []}},
    V2BlockInfo = upgrade_block_info(V1BlockInfo, Block, Chain),
    ?assertMatch(V2BlockInfo, ExpV2BlockInfo).

-endif.<|MERGE_RESOLUTION|>--- conflicted
+++ resolved
@@ -296,14 +296,8 @@
 %% never run again
 upgrade_nonce_rescue(Ledger) ->
     {ok, Height} = blockchain_ledger_v1:current_height(Ledger),
-<<<<<<< HEAD
-    case Height > 100000 of
-        true ->
-            {ok, Nonce} = blockchain_ledger_v1:vars_nonce(Ledger),
-=======
     case blockchain_ledger_v1:vars_nonce(Ledger) of
         {ok, Nonce} ->
->>>>>>> 5c8c39dd
             case blockchain_ledger_v1:mode(Ledger) of
                 delayed ->
                     %% note the 4 ------v
@@ -322,16 +316,10 @@
                             ok
                     end
             end;
-<<<<<<< HEAD
-        false ->
-            ok
-  end.
-=======
         %% starting a new chain, just ignore this
         {error, not_found} ->
             ok
     end.
->>>>>>> 5c8c39dd
 
 -spec get_upgrades(blockchain_ledger_v1:ledger()) -> [binary()].
 get_upgrades(Ledger) ->
