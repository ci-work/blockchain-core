%%%-------------------------------------------------------------------
%% @doc
%% == Blockchain CLI Peer ==
%% @end
%%%-------------------------------------------------------------------
-module(blockchain_cli_peer).

-behavior(clique_handler).

-export([register_cli/0]).

register_cli() ->
    register_all_usage(),
    register_all_cmds().

register_all_usage() ->
    lists:foreach(fun(Args) ->
                          apply(clique, register_usage, Args)
                  end,
                 [
                  peer_listen_usage(),
                  peer_session_usage(),
                  peer_addr_usage(),
                  peer_connect_usage(),
                  peer_disconnect_usage(),
                  peer_ping_usage(),
                  peer_book_usage(),
                  peer_gossip_peers_usage(),
                  peer_refresh_usage(),
                  peer_relay_reset_usage(),
                  peer_sync_usage(),
                  peer_fastforward_usage(),
                  peer_usage()
                 ]).

register_all_cmds() ->
    lists:foreach(fun(Cmds) ->
                          [apply(clique, register_command, Cmd) || Cmd <- Cmds]
                  end,
                 [
                  peer_listen_cmd(),
                  peer_session_cmd(),
                  peer_addr_cmd(),
                  peer_connect_cmd(),
                  peer_disconnect_cmd(),
                  peer_ping_cmd(),
                  peer_book_cmd(),
                  peer_gossip_peers_cmd(),
                  peer_refresh_cmd(),
                  peer_relay_reset_cmd(),
                  peer_sync_cmd(),
                  peer_fastforward_cmd(),
                  peer_cmd()
                 ]).
%%
%% peer
%%

peer_usage() ->
    [["peer"],
     ["blockchain peer commands\n\n",
      "  peer listen            - Display the addresses this node is listening on.\n",
      "  peer session           - Display the nodes this node is connected to.\n",
      "  peer ping              - Ping the peer over an established or new session.\n",
      "  peer connect           - Connnect this node to another node.\n",
      "  peer disconnect        - Disconnect from a connected peer.\n"
      "  peer addr              - Display the p2p address of this node.\n"
      "  peer book              - Display information from the peerbook of this node.\n"
      "  peer gossip_peers      - Display gossip peers of this node.\n"
      "  peer refresh           - Request an updated peerbook for this peer from our gossip peers.\n"
      "  peer relay_reset       - Stop the current libp2p relay swarm and retry.\n"
      "  peer sync              - Connect to given peer and attempt to sync blocks.\n"
      "  peer fastforward       - Connect to given peer and attempt to deliver blocks rapidly.\n"
     ]
    ].

peer_cmd() ->
    [
     [["peer"], [], [], fun(_, _, _) -> usage end]
    ].

%%
%% peer listen_addr
%%

peer_session_cmd() ->
    [
     [["peer", "session"], [], [], fun peer_session/3]
    ].

peer_session_usage() ->
    [["peer", "session"],
     ["blockchain peer session\n\n",
      "  Display the peers this node is connected to.\n"
     ]
    ].

peer_session(_CmdBase, [], []) ->
    Swarm = blockchain_swarm:swarm(),
    [format_peer_sessions(Swarm)].

format_peer_sessions(Swarm) ->
    SessionInfos = libp2p_swarm:sessions(Swarm),
    R = lists:filtermap(fun({A, S}) ->
                                case multiaddr:protocols(A) of
                                    [{"p2p", B58}] -> {true, {A, libp2p_session:addr_info(libp2p_swarm:tid(Swarm), S), B58}};
                                    _ -> false
                                end
                        end, SessionInfos),

    FormatEntry = fun({MA, {SockAddr, PeerAddr}, B58}) ->
                          {ok, AName} = erl_angry_purple_tiger:animal_name(B58),
                          [
                           {"local", SockAddr},
                           {"remote", PeerAddr},
                           {"p2p", MA},
                           {"name", AName}
                          ]
                  end,
    clique_status:table(lists:map(FormatEntry, R)).


%%
%% peer listen
%%

peer_listen_cmd() ->
    [
     [["peer", "listen"], [], [], fun peer_listen/3]
    ].

peer_listen_usage() ->
    [["peer", "listen"],
     ["peer listen\n\n",
      "  Display the addresses this node listens on.\n"
     ]
    ].

peer_listen(_CmdBase, [], []) ->
    SwarmTID = blockchain_swarm:tid(),
    ListenAddrs = libp2p_swarm:listen_addrs(SwarmTID),
    %% Format result
    [format_listen_addrs(SwarmTID, ListenAddrs)].

format_listen_addrs(SwarmTID, Addrs) ->
    SortedAddrs = libp2p_transport:sort_addrs(SwarmTID, Addrs),
    clique_status:table([[{"listen_addrs (prioritized)", A}] || A <- SortedAddrs]).


%%
%% peer addr
%%

peer_addr_cmd() ->
    [
     [["peer", "addr"], [], [], fun peer_addr/3]
    ].

peer_addr_usage() ->
    [["peer", "addr"],
     ["peer addr\n\n",
      "  Display the p2p addresses of this node.\n"
     ]
    ].

peer_addr(_CmdBase, [], []) ->
    Text = clique_status:text(libp2p_crypto:pubkey_bin_to_p2p(blockchain_swarm:pubkey_bin())),
    [Text].


%%
%% peer connect
%%

peer_connect_cmd() ->
    [
     [["peer", "connect", '*'], [], [], fun peer_connect/3]
    ].

peer_connect_usage() ->
    [["peer", "connect"],
     ["peer connect <p2p>\n\n",
      "  Connects to the node at the given <p2p> address.\n\n"
     ]
    ].

peer_connect(["peer", "connect", Addr], [], []) ->
    SwarmTID = blockchain_swarm:tid(),
    TrimmedAddr = string:trim(Addr),
    case libp2p_swarm:connect(SwarmTID, TrimmedAddr) of
        {ok, _} ->
            Text = io_lib:format("Connected to ~p successfully~n", [TrimmedAddr]),
            [clique_status:text(Text)];
        {error, Reason} ->
            Text = io_lib:format("Failed to connect to ~p: ~p~n", [TrimmedAddr, Reason]),
            [clique_status:alert([clique_status:text(Text)])]
    end;
peer_connect([], [], []) ->
    usage.

%%
%% peer disconnect
%%

peer_disconnect_cmd() ->
    [
     [["peer", "disconnect", '*'], [], [], fun peer_disconnect/3]
    ].

peer_disconnect_usage() ->
    [["peer", "disconnect"],
     ["peer disconnect <Addr> \n\n",
      "  Disconnect this node from a given <p2p> addr.\n\n"
     ]
    ].

peer_disconnect(["peer", "disconnect", _Addr], [], []) ->
    %% TODO: unimplemented
    [clique_status:text("ok")];
peer_disconnect([], [], []) ->
    usage.

%%
%% peer ping
%%

peer_ping_cmd() ->
    [
     [["peer", "ping", '*'], [], [], fun peer_ping/3]
    ].

peer_ping_usage() ->
    [["peer", "ping"],
     ["peer ping <Addr> \n\n",
      "  Ping the node at the given <p2p> addr.\n\n"
     ]
    ].

peer_ping(["peer", "ping", Addr], [], []) ->
    SwarmTID = blockchain_swarm:tid(),
    TrimmedAddr = string:trim(Addr),
    case libp2p_swarm:connect(SwarmTID, TrimmedAddr) of
        {ok, Session} ->
            case libp2p_session:ping(Session) of
                {ok, RTT} ->
                    Text = io_lib:format("Pinged ~p successfully with roundtrip time: ~p ms~n",
                                         [TrimmedAddr, RTT]),
                    [clique_status:text(Text)];
                {error, Reason} ->
                    Text = io_lib:format("Failed to ping ~p: ~p~n", [TrimmedAddr, Reason]),
                    [clique_status:alert([clique_status:text(Text)])]
            end;
        {error, Reason} ->
            Text = io_lib:format("Failed to connect to ~p: ~p~n", [TrimmedAddr, Reason]),
            [clique_status:alert([clique_status:text(Text)])]
    end;
peer_ping([], [], []) ->
    usage.

%%
%% peer peerbook
%%

peer_book_cmd() ->
    [
     [["peer", "book", '*'], [], [], fun peer_book/3],
     [["peer", "book"], [],
      [{self, [{shortname, "s"},
               {longname, "self"}]},
       {all, [{shortname, "a"},
               {longname, "all"}]},
<<<<<<< HEAD
       {cnt, [{shortname, "c"},
=======
       {count, [{shortname, "c"},
>>>>>>> a7f4fd28
               {longname, "count"}]}
      ], fun peer_book/3]
    ].

peer_book_usage() ->
    [["peer", "book"],
     ["peer book [<p2p> | -s | -a]\n\n",
      "  Displays peerbook entries for a given <p2p> address, with options\n"
      "  for display the entry for this node, or all entries.\n\n",
      "Options\n\n",
      "  -s, --self\n",
      "    Display the peerbook entry for this node.\n"
      "  -a, --all\n",
      "    Display all peerbook entries for this node.\n"
      "  -c, --count\n",
<<<<<<< HEAD
      "    Display of all peerbook entries for this node.\n"
=======
      "    Display the count of all peerbook entries for this node.\n"
>>>>>>> a7f4fd28
     ]
    ].

peer_book(["peer", "book", Addr], [], []) ->
    SwarmTID = blockchain_swarm:tid(),
    PeerBook = libp2p_swarm:peerbook(SwarmTID),
    {ok, Peer} = libp2p_peerbook:get(PeerBook, libp2p_crypto:p2p_to_pubkey_bin(Addr)),
    [format_peers([Peer]),
     format_listen_addrs(SwarmTID, libp2p_peer:listen_addrs(Peer)),
     format_peer_connections(Peer)];
peer_book(_CmdBase, [], [{self, _}]) ->
    SwarmTID = blockchain_swarm:tid(),
    PeerBook = libp2p_swarm:peerbook(SwarmTID),
    {ok, Peer} = libp2p_peerbook:get(PeerBook, blockchain_swarm:pubkey_bin()),
    [format_peers([Peer]),
     format_listen_addrs(SwarmTID, libp2p_peer:listen_addrs(Peer)),
     format_peer_sessions(SwarmTID)];
peer_book(_CmdBase, [], [{all, _}]) ->
    SwarmTID = blockchain_swarm:tid(),
    Peerbook = libp2p_swarm:peerbook(SwarmTID),
    [format_peers(libp2p_peerbook:values(Peerbook))];
<<<<<<< HEAD
peer_book(_CmdBase, [], [{cnt, _}]) ->
    SwarmTID = blockchain_swarm:tid(),
    Peerbook = libp2p_swarm:peerbook(SwarmTID),
    Start = erlang:monotonic_time(millisecond),
    PBLen = length(libp2p_peerbook:keys(Peerbook)),
    End = erlang:monotonic_time(millisecond),
    [clique_status:text(io_lib:format("peerbook length: ~p, in ~p ms", [PBLen, End-Start]))];
=======
peer_book(_CmdBase, [], [{count, _}]) ->
    SwarmTID = blockchain_swarm:tid(),
    Peerbook = libp2p_swarm:peerbook(SwarmTID),
    PBLen = length(libp2p_peerbook:keys(Peerbook)),
    [clique_status:text(io_lib:format("~p", [PBLen]))];
>>>>>>> a7f4fd28
peer_book(_CmdBase, [], []) ->
    usage.

%%
%% peer gossip_peers
%%

peer_gossip_peers_cmd() ->
    [
     [["peer", "gossip_peers"], [], [], fun peer_gossip_peers/3]
    ].

peer_gossip_peers_usage() ->
    [["peer", "gossip_peers"],
     ["peer gossip_peers \n\n",
      "  Display gossip peers for this node.\n\n"
     ]
    ].

peer_gossip_peers(["peer", "gossip_peers"], [], []) ->
    %% TODO: tabularize this
    [clique_status:text(io_lib:format("~p", [blockchain_swarm:gossip_peers()]))];
peer_gossip_peers([], [], []) ->
    usage.

%%
%% peer gossip_peers
%%

peer_refresh_cmd() ->
    [
     [["peer", "refresh", '*'], [], [], fun peer_refresh/3]
    ].

peer_refresh_usage() ->
    [["peer", "refresh"],
     ["peer refresh <Addr> \n\n",
      "  Request an updated peerbook entry for <p2p> addr from our gossip peers.\n\n"
     ]
    ].

peer_refresh(["peer", "refresh", Addr], [], []) ->
    SwarmTID = blockchain_swarm:tid(),
    Peerbook = libp2p_swarm:peerbook(SwarmTID),
    TrimmedAddr = string:trim(Addr),
    libp2p_peerbook:refresh(Peerbook, libp2p_crypto:p2p_to_pubkey_bin(TrimmedAddr)),
    [clique_status:text("ok")].

%%
%% peer relay_reset
%%
peer_relay_reset_cmd() ->
    [
     [["peer", "relay_reset"], [], [], fun peer_relay_reset/3]
    ].

peer_relay_reset_usage() ->
    [["peer" "relay_reset"],
     ["peer relay_reset\n\n",
      " Stop the current relay swarm handler and retry with a new one.\n\n"
     ]
    ].

peer_relay_reset(["peer", "relay_reset"], [], []) ->
    gen_server:cast(libp2p_relay_server_blockchain_swarm, stop_relay),
    timer:sleep(500),
    libp2p_relay_server_blockchain_swarm ! retry,
    [clique_status:text("ok")].


%%
%% peer sync
%%

peer_sync_cmd() ->
    [
     [["peer", "sync", '*'], [], [], fun peer_sync/3]
    ].

peer_sync_usage() ->
    [["peer", "sync"],
     ["peer sync <p2p>\n\n",
      "  Connect to peer and attempt to sync blocks\n\n"
     ]
    ].

peer_sync(["peer", "sync", Addr], [], []) ->
    Chain = blockchain_worker:blockchain(),
    SwarmTID = blockchain_swarm:tid(),
    TrimmedAddr = string:trim(Addr),
    case libp2p_swarm:connect(SwarmTID, TrimmedAddr) of
        {ok, _} ->
            {ok, Pid} = blockchain_sync_handler:dial(SwarmTID, Chain, TrimmedAddr),
            {ok, HeadHash} = blockchain:sync_hash(Chain),
            Pid ! {hash, HeadHash},
            [clique_status:text("ok")];
        {error, Reason} ->
            Text = io_lib:format("Failed to connect to ~p: ~p", [TrimmedAddr, Reason]),
            [clique_status:alert([clique_status:text(Text)])]
    end;
peer_sync([], [], []) ->
    usage.

%%
%% peer fastforward
%%
peer_fastforward_cmd() ->
    [
     [["peer", "fastforward", '*'], [], [], fun peer_fastforward/3]
    ].

peer_fastforward_usage() ->
    [["peer", "fastforward"],
     ["peer fastforward <p2p>\n\n",
      "  Connect to peer and attempt to deliver blocks rapidly\n\n"
     ]
    ].

peer_fastforward(["peer", "fastforward", Addr], [], []) ->
    Chain = blockchain_worker:blockchain(),
    SwarmTID = blockchain_swarm:tid(),
    TrimmedAddr = string:trim(Addr),
    case blockchain_fastforward_handler:dial(SwarmTID, Chain, TrimmedAddr) of
        {ok, _Pid} ->
            [clique_status:text("ok")];
        {error, Reason} ->
            Text = io_lib:format("Failed to connect to ~p: ~p", [TrimmedAddr, Reason]),
            [clique_status:alert([clique_status:text(Text)])]
    end;
peer_fastforward([], [], []) ->
    usage.


%%
%% internal functions
%%

format_peers(Peers) ->
    FormatPeer =
        fun(Peer) ->
                ListenAddrs = libp2p_peer:listen_addrs(Peer),
                ConnectedTo = libp2p_peer:connected_peers(Peer),
                NatType = libp2p_peer:nat_type(Peer),
                Timestamp = libp2p_peer:timestamp(Peer),
                Bin = libp2p_peer:pubkey_bin(Peer),
                {ok, AName} = erl_angry_purple_tiger:animal_name(libp2p_crypto:bin_to_b58(Bin)),
                [{address, libp2p_crypto:pubkey_bin_to_p2p(Bin)},
                 {name, AName},
                 {listen_addrs, io_lib:format("~p", [length(ListenAddrs)])},
                 {connections, io_lib:format("~p", [length(ConnectedTo)])},
                 {nat, io_lib:format("~s", [NatType])},
                 {last_updated, io_lib:format("~ps", [(erlang:system_time(millisecond) - Timestamp) / 1000])}
                ]
        end,
    clique_status:table(lists:map(FormatPeer, Peers)).

format_peer_connections(Peer) ->
    Connections = [[{connections, libp2p_crypto:pubkey_bin_to_p2p(P)}]
                   || P <- libp2p_peer:connected_peers(Peer)],
    clique_status:table(Connections).<|MERGE_RESOLUTION|>--- conflicted
+++ resolved
@@ -269,11 +269,7 @@
                {longname, "self"}]},
        {all, [{shortname, "a"},
                {longname, "all"}]},
-<<<<<<< HEAD
-       {cnt, [{shortname, "c"},
-=======
        {count, [{shortname, "c"},
->>>>>>> a7f4fd28
                {longname, "count"}]}
       ], fun peer_book/3]
     ].
@@ -289,11 +285,7 @@
       "  -a, --all\n",
       "    Display all peerbook entries for this node.\n"
       "  -c, --count\n",
-<<<<<<< HEAD
-      "    Display of all peerbook entries for this node.\n"
-=======
       "    Display the count of all peerbook entries for this node.\n"
->>>>>>> a7f4fd28
      ]
     ].
 
@@ -315,21 +307,11 @@
     SwarmTID = blockchain_swarm:tid(),
     Peerbook = libp2p_swarm:peerbook(SwarmTID),
     [format_peers(libp2p_peerbook:values(Peerbook))];
-<<<<<<< HEAD
-peer_book(_CmdBase, [], [{cnt, _}]) ->
-    SwarmTID = blockchain_swarm:tid(),
-    Peerbook = libp2p_swarm:peerbook(SwarmTID),
-    Start = erlang:monotonic_time(millisecond),
-    PBLen = length(libp2p_peerbook:keys(Peerbook)),
-    End = erlang:monotonic_time(millisecond),
-    [clique_status:text(io_lib:format("peerbook length: ~p, in ~p ms", [PBLen, End-Start]))];
-=======
 peer_book(_CmdBase, [], [{count, _}]) ->
     SwarmTID = blockchain_swarm:tid(),
     Peerbook = libp2p_swarm:peerbook(SwarmTID),
     PBLen = length(libp2p_peerbook:keys(Peerbook)),
     [clique_status:text(io_lib:format("~p", [PBLen]))];
->>>>>>> a7f4fd28
 peer_book(_CmdBase, [], []) ->
     usage.
 
