--- conflicted
+++ resolved
@@ -53,11 +53,7 @@
  [
   rebar3_gpb_plugin,
   covertool,
-<<<<<<< HEAD
-  rebar3_eqc
-=======
   {rebar3_eqc, "1.3.0"}
->>>>>>> 106ea11a
  ]}.
 
 {provider_hooks, [
