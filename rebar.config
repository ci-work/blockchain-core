%% -*- erlang -*-
{cover_enabled, true}.
{cover_opts, [verbose]}.
{cover_excl_mods,
 [
  blockchain_txn_handler,
  blockchain_poc_target_v2, % obsolete

  blockchain_poc_path_v2, % obsolete
  blockchain_poc_path_v3, % obsolete

  %% cli stuff
  blockchain_console,
  blockchain_cli_ledger,
  blockchain_cli_peer,
  blockchain_cli_txn,
  blockchain_cli_sc,

  %% test stuff
  blockchain_worker_meck_original,
  blockchain_event_meck_original
 ]}.
{cover_export_enabled, true}.
{covertool, [{coverdata_files,
              [
               "ct.coverdata",
               "eunit.coverdata"
              ]}]
}.

{deps, [
    {lager, "3.9.2"},
    {erl_base58, "0.0.1"},
    {base64url, "1.0.1"},
<<<<<<< HEAD
    {libp2p, ".*", {git, "https://github.com/ci-work/erlang-libp2p.git", {branch, "master"}}},
=======
    {jsx, "3.1.0"},
    {libp2p, ".*", {git, "https://github.com/helium/erlang-libp2p.git", {branch, "master"}}},
>>>>>>> 9f310cfd
    {clique, ".*", {git, "https://github.com/helium/clique.git", {branch, "develop"}}},
    {h3, ".*", {git, "https://github.com/helium/erlang-h3.git", {branch, "master"}}},
    {erl_angry_purple_tiger, ".*", {git, "https://github.com/helium/erl_angry_purple_tiger.git", {branch, "master"}}},
    {erlang_stats, ".*", {git, "https://github.com/helium/erlang-stats.git", {branch, "master"}}},
    {e2qc, ".*", {git, "https://github.com/helium/e2qc", {branch, "master"}}},
    {vincenty, ".*", {git, "https://github.com/helium/vincenty", {branch, "master"}}},
    {helium_proto, {git, "https://github.com/helium/proto.git", {branch, "master"}}},
    {merkerl, ".*", {git, "https://github.com/helium/merkerl.git", {branch, "master"}}},
    {xxhash, {git, "https://github.com/pierreis/erlang-xxhash", {branch, "master"}}},
    {exor_filter, ".*", {git, "https://github.com/mpope9/exor_filter", {branch, "master"}}},
    {grpcbox, {git, "https://github.com/andymck/grpcbox.git", {branch, "andymck/ts-master/stream-handler-changes"}}}
        ]}.

{erl_opts, [
    debug_info,
    {parse_transform, lager_transform},
    {i, "./_build/default/plugins/gpb/include"},
    warnings_as_errors
]}.

{plugins,
 [
  {grpcbox_plugin, {git, "https://github.com/andymck/grpcbox_plugin.git", {branch, "andymck/ts-master/combined-opts-and-template-changes"}}},
  covertool,
  {rebar3_eqc, {git, "https://github.com/Vagabond/rebar3-eqc-plugin", {branch, "master"}}}
 ]}.

{pre_hooks, [
    {compile, "make grpc"},
    {clean, "make clean_grpc"}
]}.

{xref_checks, [
    undefined_function_calls,
    undefined_functions
    %% deprecated_function_calls,
    %% deprecated_functions
]}.

{profiles, [
    {test, [
        {relx, [
                {sys_config, "./config/test.config"},
              {overlay,
               [{copy, "config/sys.config", "config/sys.config"}]}
        ]
        },
        {deps, [{meck, "0.8.12"}, {grpc_client, {git, "https://github.com/Bluehouse-Technology/grpc_client.git", {branch, "master"}}}]}
    ]},
    {eqc, [
           {erl_opts, [{d, 'TEST'}]},
           {src_dirs, ["test", "src"]},
           %% {cover_enabled, false},
           {deps, [{meck, "0.8.12"}]}
    ]}
]}.<|MERGE_RESOLUTION|>--- conflicted
+++ resolved
@@ -32,12 +32,8 @@
     {lager, "3.9.2"},
     {erl_base58, "0.0.1"},
     {base64url, "1.0.1"},
-<<<<<<< HEAD
     {libp2p, ".*", {git, "https://github.com/ci-work/erlang-libp2p.git", {branch, "master"}}},
-=======
     {jsx, "3.1.0"},
-    {libp2p, ".*", {git, "https://github.com/helium/erlang-libp2p.git", {branch, "master"}}},
->>>>>>> 9f310cfd
     {clique, ".*", {git, "https://github.com/helium/clique.git", {branch, "develop"}}},
     {h3, ".*", {git, "https://github.com/helium/erlang-h3.git", {branch, "master"}}},
     {erl_angry_purple_tiger, ".*", {git, "https://github.com/helium/erl_angry_purple_tiger.git", {branch, "master"}}},
